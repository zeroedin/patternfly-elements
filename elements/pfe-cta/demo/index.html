--- conflicted
+++ resolved
@@ -5,13 +5,7 @@
     <meta charset="utf-8">
     <meta name="viewport" content="width=device-width, minimum-scale=1.0, initial-scale=1.0, user-scalable=yes">
 
-<<<<<<< HEAD
-    <noscript>
-      <link href="../../pfelement/pfelement-noscript.min.css" rel="stylesheet">
-    </noscript>
-=======
     <title>PFElements: pfe-cta Demo</title>
->>>>>>> 668bd961
 
     <noscript>
       <link href="../../pfelement/pfelement-noscript.min.css" rel="stylesheet">
@@ -26,17 +20,6 @@
 
     <!-- uncomment the es5-adapter if you're using the umd version -->
     <script src="/@webcomponents/webcomponentsjs/custom-elements-es5-adapter.js"></script>
-<<<<<<< HEAD
-    <script src="/@webcomponents/webcomponentsjs/webcomponents-bundle.js"></script>
-
-    <script src="https://cdnjs.cloudflare.com/ajax/libs/require.js/2.3.5/require.min.js"></script>
-    <script>
-      require([
-        "../pfe-cta.umd.js",
-        "../../../themes/cp-theme/cp-theme.umd.js"
-      ]);
-    </script>
-=======
     
     <!-- Use webcomponents-loader when you are adding support for more modern browsers -->
     <!-- <script src="/@webcomponents/webcomponentsjs/webcomponents-loader.js"></script> -->
@@ -51,7 +34,6 @@
     <script>require([
       '../pfe-cta.umd.js'
     ])</script>
->>>>>>> 668bd961
 
     <style>
       body {
