--- conflicted
+++ resolved
@@ -4,11 +4,7 @@
     "className": "PfeDatetime",
     "elementName": "pfe-datetime"
   },
-<<<<<<< HEAD
-  "version": "1.0.0-prerelease.8",
-=======
   "version": "1.0.0-prerelease.11",
->>>>>>> 5607ffb3
   "publishConfig": {
     "access": "public"
   },
@@ -36,11 +32,7 @@
   ],
   "license": "MIT",
   "dependencies": {
-<<<<<<< HEAD
-    "@patternfly/pfelement": "^1.0.0-prerelease.8"
-=======
     "@patternfly/pfelement": "^1.0.0-prerelease.11"
->>>>>>> 5607ffb3
   },
   "generator-pfelement-version": "0.2.8",
   "gitHead": "dfa74e0495c556ebdd1edb61c6d406621d1b6421"
