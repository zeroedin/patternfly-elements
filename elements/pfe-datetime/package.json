{
  "name": "@patternfly/pfe-datetime",
  "pfelement": {
    "className": "PfeDatetime",
    "elementName": "pfe-datetime",
    "preview": "datetime--screenshot.png"
  },
<<<<<<< HEAD
  "version": "1.9.2",
=======
  "version": "1.9.3",
>>>>>>> c9c3b565
  "publishConfig": {
    "access": "public"
  },
  "description": "Datetime element for PFElements",
  "repository": {
    "type": "git",
    "url": "github:patternfly/patternfly-elements",
    "directory": "elements/pfe-datetime"
  },
  "engines": {
    "node": ">=10 <13"
  },
  "browserslist": [
    "last 2 versions",
    "Firefox >= 78",
    "iOS >= 8",
    "ie 11"
  ],
  "main": "./dist/pfe-datetime.umd.js",
  "module": "./dist/pfe-datetime.js",
  "unpkg": "./dist/pfe-datetime.umd.min.js",
  "files": [
    "dist"
  ],
  "scripts": {
    "build": "../../node_modules/.bin/gulp && ../../node_modules/.bin/prettier --ignore-path ../../.prettierignore --write '**/*.{js,json}'",
    "dev": "../../node_modules/.bin/gulp dev",
    "watch": "../../node_modules/.bin/gulp watch",
    "test": "../../node_modules/.bin/wct --configFile ../../wct.conf.json elements/pfe-datetime/test/"
  },
  "authors": [
    {
      "name": "Luke Dary"
    },
    {
      "name": "Kyle Buchanan",
      "email": "kylebuch8@gmail.com",
      "url": "https://github.com/kylebuch8"
    }
  ],
  "license": "MIT",
  "dependencies": {
<<<<<<< HEAD
    "@patternfly/pfelement": "^1.9.2"
=======
    "@patternfly/pfelement": "^1.9.3"
>>>>>>> c9c3b565
  },
  "generator-pfelement-version": "0.2.8",
  "bugs": {
    "url": "https://github.com/patternfly/patternfly-elements/issues"
  }
}<|MERGE_RESOLUTION|>--- conflicted
+++ resolved
@@ -5,11 +5,7 @@
     "elementName": "pfe-datetime",
     "preview": "datetime--screenshot.png"
   },
-<<<<<<< HEAD
-  "version": "1.9.2",
-=======
   "version": "1.9.3",
->>>>>>> c9c3b565
   "publishConfig": {
     "access": "public"
   },
@@ -52,11 +48,7 @@
   ],
   "license": "MIT",
   "dependencies": {
-<<<<<<< HEAD
-    "@patternfly/pfelement": "^1.9.2"
-=======
     "@patternfly/pfelement": "^1.9.3"
->>>>>>> c9c3b565
   },
   "generator-pfelement-version": "0.2.8",
   "bugs": {
