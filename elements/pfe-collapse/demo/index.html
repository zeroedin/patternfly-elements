--- conflicted
+++ resolved
@@ -1,72 +1,11 @@
 <!DOCTYPE html>
 <html>
-<<<<<<< HEAD
-  <head>
-    <title>PatternFly Elements: Collapse Demo</title>
-
-    <meta charset="utf-8">
-    <meta name="viewport" content="width=device-width, minimum-scale=1.0, initial-scale=1.0, user-scalable=yes">
-
-    <noscript>
-      <link href="../../pfelement/dist/pfelement--noscript.min.css" rel="stylesheet">
-    </noscript>
-
-    <link href="../../pfelement/dist/pfelement.min.css" rel="stylesheet">
-
-    <!-- Stylesheets for testing light DOM styles.
-    <link rel="stylesheet" href="https://cdnjs.cloudflare.com/ajax/libs/twitter-bootstrap/4.3.1/css/bootstrap-reboot.css">
-    <link rel="stylesheet" href="https://cdnjs.cloudflare.com/ajax/libs/typebase.css/0.5.0/typebase.css">
-    -->
-
-    <link rel="stylesheet" href="../../pfe-styles/dist/pfe-base.css" />
-    <link rel="stylesheet" href="../../pfe-styles/dist/pfe-context.css" />
-    <link rel="stylesheet" href="../../pfe-styles/dist/pfe-layouts.css" />
-
-    <!-- uncomment the es5-adapter if you're using the umd version -->
-    <script src="https://cdnjs.cloudflare.com/ajax/libs/webcomponentsjs/2.3.0/custom-elements-es5-adapter.js"></script>
-    <script src="https://cdnjs.cloudflare.com/ajax/libs/webcomponentsjs/2.3.0/webcomponents-bundle.js"></script>
-    <script src="https://cdnjs.cloudflare.com/ajax/libs/require.js/2.3.6/require.min.js"></script>
-
-    <script>require([
-      '../dist/pfe-collapse.umd.js'
-    ])</script>
-  </head>
-  <body unresolved>
-    <h1>&lt;pfe-collapse&gt;</h1>
-    <h2>Inside pfe-collapse</h2>
-    <pfe-collapse>
-      <pfe-collapse-toggle>
-        <h3>Collapse Toggle</h3>
-      </pfe-collapse-toggle>
-      <pfe-collapse-panel>
-        <p>Lorem ipsum dolor sit amet, consectetur adipisicing elit, sed do eiusmod tempor incididunt ut labore et dolore magna aliqua. Ut enim ad minim veniam, quis nostrud exercitation ullamco laboris nisi ut aliquip ex ea commodo consequat. Duis aute irure dolor in reprehenderit in voluptate velit esse cillum dolore eu fugiat nulla pariatur. Excepteur sint occaecat cupidatat non proident, sunt in culpa qui officia deserunt mollit anim id est laborum.</p>
-      </pfe-collapse-panel>
-    </pfe-collapse>
-
-    <div>Animating: <span id="animating">false</span></div>
-    <div>State: <span id="state"></span></div>
-    <div>Expanded: <span id="expanded">false</span></div>
-
-    <pfe-collapse>
-      <pfe-collapse-toggle aria-controls="panel1">
-        <h3>Collapse Toggle with preset ID</h3>
-      </pfe-collapse-toggle>
-      <pfe-collapse-panel id="panel1">
-        <p>Lorem ipsum dolor sit amet, consectetur adipisicing elit, sed do eiusmod tempor incididunt ut labore et dolore magna aliqua. Ut enim ad minim veniam, quis nostrud exercitation ullamco laboris nisi ut aliquip ex ea commodo consequat. Duis aute irure dolor in reprehenderit in voluptate velit esse cillum dolore eu fugiat nulla pariatur. Excepteur sint occaecat cupidatat non proident, sunt in culpa qui officia deserunt mollit anim id est laborum.</p>
-      </pfe-collapse-panel>
-    </pfe-collapse>
-
-    <hr>
-
-    <h2>Standalone toggle and panel</h2>
-    <pfe-collapse-toggle aria-controls="panel">
-      Toggle the Standalone Panel
-=======
 
 <head>
+  <title>PatternFly Elements: Collapse Demo</title>
+
   <meta charset="utf-8">
-  <meta name="viewport" content="width=device-width, initial-scale=1">
-  <title>PatternFly Element | pfe-collapse Demo</title>
+  <meta name="viewport" content="width=device-width, minimum-scale=1.0, initial-scale=1.0, user-scalable=yes">
 
   <noscript>
     <link href="../../pfelement/dist/pfelement--noscript.min.css" rel="stylesheet">
@@ -92,7 +31,6 @@
   <pfe-collapse id="collapse">
     <pfe-collapse-toggle id="toggle">
       <h3>Collapse Toggle</h3>
->>>>>>> ca9428c2
     </pfe-collapse-toggle>
     <pfe-collapse-panel>
       <p>Lorem ipsum dolor sit amet, consectetur adipisicing elit, sed do eiusmod tempor incididunt ut labore et dolore
