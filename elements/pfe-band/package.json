{
  "name": "@patternfly/pfe-band",
  "pfelement": {
    "className": "PfeBand",
    "elementName": "pfe-band",
    "files": {
      "styles": "src/pfe-band.scss",
      "template": "src/pfe-band.html",
      "js": "src/pfe-band.js"
    },
    "preview": "band--screenshot.png"
  },
<<<<<<< HEAD
  "version": "1.9.2",
=======
  "version": "1.9.3",
>>>>>>> c9c3b565
  "description": "Band container for PatternFly Elements",
  "keywords": [
    "web-components",
    "html"
  ],
  "repository": {
    "type": "git",
    "url": "github:patternfly/patternfly-elements",
    "directory": "elements/pfe-band"
  },
  "engines": {
    "node": ">=10 <13"
  },
  "browserslist": [
    "last 2 versions",
    "Firefox >= 78",
    "iOS >= 8",
    "ie 11"
  ],
  "publishConfig": {
    "access": "public"
  },
  "main": "./dist/pfe-band.umd.js",
  "module": "./dist/pfe-band.js",
  "unpkg": "./dist/pfe-band.umd.min.js",
  "files": [
    "dist"
  ],
  "scripts": {
    "build": "../../node_modules/.bin/gulp && ../../node_modules/.bin/prettier --ignore-path ../../.prettierignore --write '**/*.{js,json}'",
    "dev": "../../node_modules/.bin/gulp dev",
    "watch": "../../node_modules/.bin/gulp watch",
    "test": "../../node_modules/.bin/wct --configFile ../../wct.conf.json elements/pfe-band/test/"
  },
  "contributors": [
    {
      "name": "castastrophe",
      "url": "https://www.github.com/castastrophe"
    }
  ],
  "license": "MIT",
  "devDependencies": {
<<<<<<< HEAD
    "@patternfly/pfe-sass": "^1.9.2"
  },
  "dependencies": {
    "@patternfly/pfelement": "^1.9.2"
=======
    "@patternfly/pfe-sass": "^1.9.3"
  },
  "dependencies": {
    "@patternfly/pfelement": "^1.9.3"
>>>>>>> c9c3b565
  },
  "bugs": {
    "url": "https://github.com/patternfly/patternfly-elements/issues"
  }
}<|MERGE_RESOLUTION|>--- conflicted
+++ resolved
@@ -10,11 +10,7 @@
     },
     "preview": "band--screenshot.png"
   },
-<<<<<<< HEAD
-  "version": "1.9.2",
-=======
   "version": "1.9.3",
->>>>>>> c9c3b565
   "description": "Band container for PatternFly Elements",
   "keywords": [
     "web-components",
@@ -57,17 +53,10 @@
   ],
   "license": "MIT",
   "devDependencies": {
-<<<<<<< HEAD
-    "@patternfly/pfe-sass": "^1.9.2"
-  },
-  "dependencies": {
-    "@patternfly/pfelement": "^1.9.2"
-=======
     "@patternfly/pfe-sass": "^1.9.3"
   },
   "dependencies": {
     "@patternfly/pfelement": "^1.9.3"
->>>>>>> c9c3b565
   },
   "bugs": {
     "url": "https://github.com/patternfly/patternfly-elements/issues"
