import PFElement from "../../pfelement/dist/pfelement.js";

class PfeBand extends PFElement {
  static get tag() {
    return "pfe-band";
  }

  static get meta() {
    return {
      title: "Band",
      description:
        "This element creates a header, body, footer, and aside region in which to place content or other components.",
    };
  }

  get templateUrl() {
    return "pfe-band.html";
  }

  get styleUrl() {
    return "pfe-band.scss";
  }

  get asidePosition() {
    return {
      desktop: this.asideDesktop,
      mobile: this.asideMobile,
      height: this.asideHeight,
    };
  }

  static get properties() {
    return {
      imgSrc: {
        title: "Background image",
        type: String,
        observer: "_imgSrcChanged",
      },
      // @TODO: Deprecated property in 1.0
      oldImgSrc: {
        alias: "imgSrc",
        attr: "pfe-img-src",
      },
      color: {
        title: "Background color",
        type: String,
        values: ["lightest", "base", "darker", "darkest", "complement", "accent"],
<<<<<<< HEAD
        observer: "_colorChanged"
=======
        default: "base",
        observer: "_colorChanged",
>>>>>>> f25580b0
      },
      // @TODO: Deprecated property in 1.0
      oldColor: {
        alias: "color",
        attr: "pfe-color",
      },
      asideDesktop: {
        title: "Aside positioning (desktop)",
        type: String,
        values: ["right", "left"],
        default: "right",
      },
      // @TODO: Deprecated property in 1.0
      oldAsideDesktop: {
        alias: "asideDesktop",
        attr: "pfe-aside-desktop",
      },
      asideMobile: {
        title: "Aside positioning (mobile)",
        type: String,
        values: ["top", "bottom"],
        default: "bottom",
      },
      // @TODO: Deprecated property in 1.0
      oldAsideMobile: {
        alias: "asideMobile",
        attr: "pfe-aside-mobile",
      },
      asideHeight: {
        title: "Aside height",
        type: String,
        values: ["full", "body"],
        default: "body",
      },
      // @TODO: Deprecated property in 1.0
      oldAsideHeight: {
        alias: "asideHeight",
        attr: "pfe-aside-height",
      },
      size: {
        title: "Padding size",
        type: String,
<<<<<<< HEAD
        values: ["small", "none"]
=======
        values: ["small"],
>>>>>>> f25580b0
      },
      // @TODO: Deprecated property in 1.0
      oldSize: {
        alias: "size",
        attr: "pfe-size",
      },
      useGrid: {
        title: "Default grid on for the light DOM regions (header, body, footer, aside)",
        type: Boolean,
        default: false,
      },
    };
  }

  static get slots() {
    return {
      header: {
        title: "Header",
        type: "array",
        namedSlot: true,
        maxItems: 3,
        items: {
          $ref: "raw",
        },
      },
      body: {
        title: "Body",
        type: "array",
        namedSlot: false,
        items: {
          oneOf: [
            {
              $ref: "pfe-card",
            },
            {
              $ref: "raw",
            },
          ],
        },
      },
      footer: {
        title: "Footer",
        type: "array",
        namedSlot: true,
        maxItems: 3,
        items: {
          oneOf: [
            {
              $ref: "pfe-cta",
            },
            {
              $ref: "raw",
            },
          ],
        },
      },
      aside: {
        title: "Aside",
        type: "array",
        namedSlot: true,
        maxItems: 5,
        items: {
          oneOf: [
            {
              $ref: "pfe-card",
            },
            {
              $ref: "raw",
            },
          ],
        },
      },
    };
  }

  // Declare the type of this component
  static get PfeType() {
    return PFElement.PfeTypes.Container;
  }

  constructor() {
    super(PfeBand, { type: PfeBand.PfeType });
  }

  _colorChanged() {
    // Update the context
    this.resetContext();
  }

  // Update the background image
  _imgSrcChanged(oldVal, newVal) {
    // Set the image as the background image
    this.style.backgroundImage = newVal ? `url('${newVal}')` : ``;
  }
}

PFElement.create(PfeBand);

export { PfeBand as default };<|MERGE_RESOLUTION|>--- conflicted
+++ resolved
@@ -45,12 +45,8 @@
         title: "Background color",
         type: String,
         values: ["lightest", "base", "darker", "darkest", "complement", "accent"],
-<<<<<<< HEAD
-        observer: "_colorChanged"
-=======
         default: "base",
         observer: "_colorChanged",
->>>>>>> f25580b0
       },
       // @TODO: Deprecated property in 1.0
       oldColor: {
@@ -93,11 +89,7 @@
       size: {
         title: "Padding size",
         type: String,
-<<<<<<< HEAD
         values: ["small", "none"]
-=======
-        values: ["small"],
->>>>>>> f25580b0
       },
       // @TODO: Deprecated property in 1.0
       oldSize: {
