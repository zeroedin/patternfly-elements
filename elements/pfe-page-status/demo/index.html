--- conflicted
+++ resolved
@@ -1,46 +1,42 @@
 <!DOCTYPE html>
 <html>
-  <head>
-    <title>PatternFly Elements: Page status Demo</title>
 
-    <meta charset="utf-8">
-    <meta name="viewport" content="width=device-width, minimum-scale=1.0, initial-scale=1.0, user-scalable=yes">
+<head>
+  <title>PatternFly Elements: Page status Demo</title>
 
-    <noscript>
-      <link href="../../pfelement/dist/pfelement--noscript.min.css" rel="stylesheet">
-    </noscript>
+  <meta charset="utf-8">
+  <meta name="viewport" content="width=device-width, minimum-scale=1.0, initial-scale=1.0, user-scalable=yes">
 
-    <link href="../../pfelement/dist/pfelement.min.css" rel="stylesheet">
+  <noscript>
+    <link href="../../pfelement/dist/pfelement--noscript.min.css" rel="stylesheet">
+  </noscript>
 
-    <!-- Stylesheets for testing light DOM styles.
+  <link href="../../pfelement/dist/pfelement.min.css" rel="stylesheet">
+
+  <!-- Stylesheets for testing light DOM styles.
     <link rel="stylesheet" href="https://cdnjs.cloudflare.com/ajax/libs/twitter-bootstrap/4.3.1/css/bootstrap-reboot.css">
     <link rel="stylesheet" href="https://cdnjs.cloudflare.com/ajax/libs/typebase.css/0.5.0/typebase.css">
     -->
 
-    <link rel="stylesheet" href="../../pfe-styles/dist/pfe-base.css" />
-    <link rel="stylesheet" href="../../pfe-styles/dist/pfe-context.css" />
-    <link rel="stylesheet" href="../../pfe-styles/dist/pfe-layouts.css" />
+  <link rel="stylesheet" href="../../pfe-styles/dist/pfe-base.css" />
+  <link rel="stylesheet" href="../../pfe-styles/dist/pfe-context.css" />
+  <link rel="stylesheet" href="../../pfe-styles/dist/pfe-layouts.css" />
 
-    <!-- uncomment the es5-adapter if you're using the umd version -->
-<<<<<<< HEAD
-    <script src="https://cdnjs.cloudflare.com/ajax/libs/webcomponentsjs/2.3.0/custom-elements-es5-adapter.js"></script>
-    <script src="https://cdnjs.cloudflare.com/ajax/libs/webcomponentsjs/2.3.0/webcomponents-bundle.js"></script>
-    <script src="https://cdnjs.cloudflare.com/ajax/libs/require.js/2.3.6/require.min.js"></script>
-    
-    <script>require([
-      '../dist/pfe-page-status.umd.js'
-    ])</script>
-=======
-    <script src="/examples/node_modules/@webcomponents/webcomponentsjs/custom-elements-es5-adapter.js"></script>
-    <script src="/examples/node_modules/@webcomponents/webcomponentsjs/webcomponents-bundle.js"></script>
-    <script src="/examples/node_modules/requirejs/require.js"></script>
-    <script>require(['../dist/pfe-page-status.umd.js'])</script>
->>>>>>> ca9428c2
-  </head>
-  <body unresolved>
-    <h1>&lt;pfe-page-status&gt;</h1>
-    <pfe-page-status status="critical">
-      Previewing
-    </pfe-page-status>
-  </body>
+  <!-- uncomment the es5-adapter if you're using the umd version -->
+  <script src="/examples/node_modules/@webcomponents/webcomponentsjs/custom-elements-es5-adapter.js"></script>
+  <script src="/examples/node_modules/@webcomponents/webcomponentsjs/webcomponents-bundle.js"></script>
+  <script src="/examples/node_modules/requirejs/require.js"></script>
+  <script>
+    require(['../dist/pfe-page-status.umd.js'])
+
+  </script>
+</head>
+
+<body unresolved>
+  <h1>&lt;pfe-page-status&gt;</h1>
+  <pfe-page-status status="critical">
+    Previewing
+  </pfe-page-status>
+</body>
+
 </html>