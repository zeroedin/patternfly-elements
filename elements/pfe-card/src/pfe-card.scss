@import "../../pfe-sass/pfe-sass";

$LOCAL: card;


$LOCAL-VARIABLES: (
  // These get applied to each region
  TextAlign: left,
  
  // This only applies when the card is inside a flex layout
  AlignSelf: stretch,

  // Individual padding overrides available
  PaddingTop: calc(#{pfe-var(container-spacer)} * 2),
  PaddingRight: calc(#{pfe-var(container-spacer)} * 2),
  PaddingBottom: calc(#{pfe-var(container-spacer)} * 2),
  PaddingLeft: calc(#{pfe-var(container-spacer)} * 2),

  BorderWidth: 0,
  BorderStyle: solid,
  BorderColor: pfe-color(surface--border),
  BorderRadius: pfe-var(surface--border-radius),

  // Space between header, body, footer regions
  region--spacing: pfe-var(container-spacer),

  // Spacing internal to regions
  spacing--horizontal: calc(#{pfe-var(content-spacer)} / 2),
  spacing--vertical:   pfe-var(content-spacer),

  BackgroundColor: pfe-color(surface--base),
  theme: light,
  BackgroundImage: null,
  BackgroundAttachment: null,
  BackgroundPosition: center center,
  BackgroundRepeat: null,
  BackgroundSize: null,

  header: (
    Display: flex,
    JustifyContent: null,
    BackgroundColor: rgba(45, 45, 45, #{pfe-var(opacity)}),
    Color: pfe-apply-broadcast(text)
  ),

  body: (
    FlexDirection: column,
    FlexWrap: nowrap,
    JustifyContent: null,
    AlignItems: null
  ),

  footer: (
    FlexDirection: row,
    FlexWrap: wrap,
    JustifyContent: null,
    AlignItems: null
  )
);

// Note: For combination variables to resolve, they must be added at the end
$combos: (
  Border: pfe-local(BorderWidth) pfe-local(BorderStyle) pfe-local(BorderColor),
  BorderTop: pfe-local($cssvar: Border, $fallback: pfe-local(BorderWidth) pfe-local(BorderStyle) pfe-local(BorderColor)),
  Padding: pfe-local(PaddingTop) pfe-local(PaddingRight) pfe-local(PaddingBottom) pfe-local(PaddingLeft)
);

$LOCAL-VARIABLES: map-collect($LOCAL-VARIABLES, $combos);

:host {
<<<<<<< HEAD
  --theme: #{pfe-local(theme)};
=======
  @include pfe-print-variables($variables);

  // Broadcasted values set to match background color
  @include pfe-set-broadcast-theme(light);
  --theme: light;
>>>>>>> a43a44a5

  display: flex;
  flex-direction: column;
  flex-wrap: nowrap;
  // This allows the card to fill it's container if necessary
  align-self:       #{pfe-local(AlignSelf)};
  position:         relative;

  border:        #{pfe-local(Border)};
  border-top:    #{pfe-local(BorderTop)};
  border-radius: #{pfe-local(BorderRadius)};

  // This property ensures that children in the slots do no overflow
  // the border-radius being set on the container
  overflow: hidden;
  position: relative;

  // Base colors
  background-image:       #{pfe-local(BackgroundImage)};
  background-color:       #{pfe-local(BackgroundColor)};
  background-position:    #{pfe-local(BackgroundPosition)};
  background-repeat:      #{pfe-local(BackgroundRepeat)};
  background-size:        #{pfe-local(BackgroundSize)};
  background-attachment:  #{pfe-local(BackgroundAttachment)};
  color:                  #{pfe-apply-broadcast(text)} !important;

  // Add the border to the card for print
  @include pfe-print-media {
    background-color: #fff !important;
    background-image: none !important;
    box-shadow: none !important;
    
    border-radius: #{map-get($pfe-vars, surface--border-radius)};
    border: #{map-get($pfe-vars, surface--border-width) map-get($pfe-vars, surface--border-style) map-get($pfe-colors, surface--border)};
  }

  // Remove background color for print
  @include pfe-no-print-background;

  @include browser-query(ie11) {
    background-color: #{pfe-color(surface--lightest)} !important;
    color: #{pfe-color(text)} !important;
    background-image: none !important;
    border-radius: #{map-get($pfe-vars, surface--border-radius)};
    border: #{map-get($pfe-vars, surface--border-width) map-get($pfe-vars, surface--border-style) map-get($pfe-colors, surface--border)};
    padding: calc(#{pfe-var(container-spacer)});
  }
}

// Pull in pfe-color settings for all supported surface colors
@include pfe-surfaces;

@include pfe-theme-contexts; // imports on="light" etc support

:host([pfe-size="small"]) {
  --pfe-card--PaddingTop:     #{pfe-var(container-spacer)};
  --pfe-card--PaddingRight:   #{pfe-var(container-spacer)};
  --pfe-card--PaddingBottom:  #{pfe-var(container-spacer)};
  --pfe-card--PaddingLeft:    #{pfe-var(container-spacer)};
}

:host([pfe-border]:not([pfe-border="false"])) {
  --pfe-card--BorderWidth:   #{map-get($pfe-vars, surface--border-width)};
}

// Targets the wrappers in the shadow DOM
.pfe-card {
  &__overlay {
    @extend %overlay;
    background-color: #{pfe-local($region: overlay, $cssvar: BackgroundColor)};
    z-index: 0;

    @include pfe-print-media {
      display: none;
    }

    :host([pfe-overlay]) & {
      --pfe-card__overlay--BackgroundColor: rgba(0, 0, 0, #{pfe-var(opacity)});
    }
  }
  &__header,
  &__body,
  &__footer {
    z-index: 1;

    text-align: #{pfe-local(TextAlign)};

    // Left and right padding are consistent throughout the card
    padding-right:  #{pfe-local(PaddingRight)};
    padding-left:   #{pfe-local(PaddingLeft)};

    ::slotted(img) {
      max-width: 100% !important;
      align-self: flex-start; //Don't stretch image 100% with other Flexbox items in card.
      object-fit: cover; // Fix distortion
    }

    @each $direction in (left, right) {
      ::slotted([pfe-overflow~="#{$direction}"]) {
        margin-#{$direction}: -2rem; //IE11 fallback
        margin-#{$direction}: calc(-1 * #{pfe-local(Padding#{str-capitalize($direction)})});

        max-width: calc(100% + 2rem); //IE11 fallback
        max-width: calc(100% + #{pfe-local(Padding#{str-capitalize($direction)})});
      }
    }

    ::slotted(img[pfe-overflow~="right"][pfe-overflow~="left"]) {
      max-width: calc(100% + 4rem) !important; //IE11 fallback
      max-width: calc(100% + calc(#{pfe-local(PaddingRight)} + #{pfe-local(PaddingLeft)})) !important;
    }
    
    // Target the last item in the slot, injected using JS on upgrade
    ::slotted([last]) {
      margin-bottom: 0;
    }
  }
  &__header {
    @include pfe-clear-spacing($properties: margin-bottom, $important: true);

    display:     #{pfe-local($region: header, $cssvar: Display)};
    flex-direction: row;
    flex-wrap: nowrap;
    justify-content: #{pfe-local($region: header, $cssvar: JustifyContent)};
    z-index: 2;
    
    // Declare the header background color
    background-color: #{pfe-local($region: header, $cssvar: BackgroundColor)};
    color:            #{pfe-local($region: header, $cssvar: Color)};
    
    @include browser-query(ie11) {
      background-color: #{map-get($pfe-colors, surface--lighter)} !important;
      color: #{pfe-color(text)} !important;
    }

    // Padding for the header region
    padding-top:    calc(#{pfe-local(spacing--vertical)} / 2);
    padding-bottom: calc(#{pfe-local(spacing--vertical)} / 2);

    margin-bottom: #{pfe-local(region--spacing)};

    margin-right: calc(#{pfe-local(spacing--horizontal)} * -1);

    ::slotted(*:not([last])) {
      margin-right: #{pfe-local(spacing--horizontal)};
    }

<<<<<<< HEAD
    ::slotted([pfe-overflow~="top"]) {
      margin-top: -2rem; //IE11 fallback
      margin-top: calc(-1 * #{pfe-local(spacing--vertical)});
=======
    :host(:not([has_header])) & {
      display: none;
    }

    :host([has_body],[has_footer]) & ::slotted([pfe-overflow~="bottom"]) {
      --pfe-card__overflow--MarginBottom: calc(#{pfe-local(spacing--vertical)} * -1);
>>>>>>> a43a44a5
    }

    ::slotted([pfe-overflow~="bottom"]) {
      margin-bottom: -2rem; //IE11 fallback
      margin-bottom: calc(-1 * #{pfe-local(spacing--vertical)});
    }

    :host(:not([has_header])) & {
      display: none;
    }
  }
  &__body {
    flex-grow: 1;

    // Start of style declarations for host element
    display: flex;
    flex-direction: #{pfe-local($region: body, $cssvar: FlexDirection)};
    flex-wrap: #{pfe-local($region: body, $cssvar: FlexWrap)};
  
    // Optional hooks, no default styles
    justify-content:  #{pfe-local($region: body, $cssvar: JustifyContent)};
    align-items:      #{pfe-local($region: body, $cssvar: AlignItems)};

    :host(:not([has_header])) & {
      padding-top:    #{pfe-local(PaddingTop)};
    }

    :host(:not([has_footer])) & {
      padding-bottom:    #{pfe-local(PaddingBottom)};
    }

    :host([has_footer]) & {
      margin-bottom: #{pfe-local(region--spacing)}
    }

    ::slotted(*:not([last])) {
      margin-bottom: #{pfe-local(spacing--vertical)};
    }

    ::slotted([pfe-overflow~="top"]) {
      margin-top: -2rem; //IE11 fallback
      margin-top: calc(-1 * #{pfe-local(PaddingTop)});
      :host([has_header]) & {
        margin-top: calc(-1 * #{pfe-local(region--spacing)});
      }
    }

    ::slotted([pfe-overflow~="bottom"]) {
      margin-bottom: -2rem; //IE11 fallback
      margin-bottom: calc(-1 * #{pfe-local(PaddingBottom)});
      :host([has_footer]) & {
        margin-bottom: calc(-1 * #{pfe-local(region--spacing)});
      }
    }

    :host(:not([has_footer])) & {
      margin-bottom: 0;
    }
  }
  &__footer {
    @include pfe-clear-spacing($properties: margin-bottom, $important: true, $selector: last-child);

    z-index: 1;
    // margin-top: auto; // This allows the footer to move to the very bottom

    display: flex;
    flex-direction: #{pfe-local($region: footer, $cssvar: FlexDirection)};
    flex-wrap: #{pfe-local($region: footer, $cssvar: FlexWrap)};

    // Aligns buttons and CTAs
    // align-items: #{pfe-local($region: footer, $cssvar: AlignItems)};
    justify-content: #{pfe-local($region: footer, $cssvar: AlignItems)};

    // Padding for the footer region
    padding-bottom: #{pfe-local(PaddingBottom)};

    margin-right: calc(#{pfe-local(spacing--horizontal)} * -1);

    ::slotted(*:not([last])) {
      margin-right: #{pfe-local(spacing--horizontal)};
    }

<<<<<<< HEAD
    ::slotted([pfe-overflow~="top"]) {
      margin-top: -2rem; //IE11 fallback
      margin-top: calc(-1 * #{pfe-local(region--spacing)});
    }
=======
    :host(:not([has_footer])) & {
      display: none;
    }
  }
  &__header,
  &__body {
    margin-bottom: #{pfe-local(spacing--vertical)};
>>>>>>> a43a44a5

    ::slotted([pfe-overflow~="bottom"]) {
      margin-bottom: -2rem; //IE11 fallback
      margin-bottom: calc(-1 * #{pfe-local(PaddingBottom)});
    }

    :host(:not([has_footer])) & {
      display: none;
    }
  }
}<|MERGE_RESOLUTION|>--- conflicted
+++ resolved
@@ -68,15 +68,7 @@
 $LOCAL-VARIABLES: map-collect($LOCAL-VARIABLES, $combos);
 
 :host {
-<<<<<<< HEAD
   --theme: #{pfe-local(theme)};
-=======
-  @include pfe-print-variables($variables);
-
-  // Broadcasted values set to match background color
-  @include pfe-set-broadcast-theme(light);
-  --theme: light;
->>>>>>> a43a44a5
 
   display: flex;
   flex-direction: column;
@@ -224,18 +216,17 @@
       margin-right: #{pfe-local(spacing--horizontal)};
     }
 
-<<<<<<< HEAD
     ::slotted([pfe-overflow~="top"]) {
       margin-top: -2rem; //IE11 fallback
       margin-top: calc(-1 * #{pfe-local(spacing--vertical)});
-=======
+    }
+
     :host(:not([has_header])) & {
       display: none;
     }
 
     :host([has_body],[has_footer]) & ::slotted([pfe-overflow~="bottom"]) {
       --pfe-card__overflow--MarginBottom: calc(#{pfe-local(spacing--vertical)} * -1);
->>>>>>> a43a44a5
     }
 
     ::slotted([pfe-overflow~="bottom"]) {
@@ -290,7 +281,6 @@
         margin-bottom: calc(-1 * #{pfe-local(region--spacing)});
       }
     }
-
     :host(:not([has_footer])) & {
       margin-bottom: 0;
     }
@@ -318,20 +308,14 @@
       margin-right: #{pfe-local(spacing--horizontal)};
     }
 
-<<<<<<< HEAD
+    :host(:not([has_footer])) & {
+      display: none;
+    }
+
     ::slotted([pfe-overflow~="top"]) {
       margin-top: -2rem; //IE11 fallback
       margin-top: calc(-1 * #{pfe-local(region--spacing)});
     }
-=======
-    :host(:not([has_footer])) & {
-      display: none;
-    }
-  }
-  &__header,
-  &__body {
-    margin-bottom: #{pfe-local(spacing--vertical)};
->>>>>>> a43a44a5
 
     ::slotted([pfe-overflow~="bottom"]) {
       margin-bottom: -2rem; //IE11 fallback
