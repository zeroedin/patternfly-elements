@import "../../pfe-sass/pfe-sass";

$LOCAL: card;

<<<<<<< HEAD

$LOCAL-VARIABLES: (
  // These get applied to each region
  TextAlign: left,
  
  // This only applies when the card is inside a flex layout
  AlignSelf: stretch,

=======
$LOCAL-VARIABLES: (
>>>>>>> d7f27c0e
  // Individual padding overrides available
  PaddingTop: calc(#{pfe-var(container-spacer)} * 2),
  PaddingRight: calc(#{pfe-var(container-spacer)} * 2),
  PaddingBottom: calc(#{pfe-var(container-spacer)} * 2),
  PaddingLeft: calc(#{pfe-var(container-spacer)} * 2),

<<<<<<< HEAD
  BorderWidth: 0,
  BorderStyle: solid,
  BorderColor: pfe-color(surface--border),
  BorderRadius: pfe-var(surface--border-radius),

  // Space between header, body, footer regions
  region--spacing: pfe-var(container-spacer),

  // Spacing internal to regions
  spacing--horizontal: calc(#{pfe-var(content-spacer)} / 2),
  spacing--vertical:   pfe-var(content-spacer),

  BackgroundColor: pfe-color(surface--base),
  theme: light,
  BackgroundImage: null,
  BackgroundAttachment: null,
  BackgroundPosition: center center,
  BackgroundRepeat: null,
  BackgroundSize: null,

  header: (
    Display: flex,
    JustifyContent: null,
    BackgroundColor: rgba(45, 45, 45, #{pfe-var(opacity)}),
    Color: pfe-apply-broadcast(text)
  ),

  body: (
    FlexDirection: column,
    FlexWrap: nowrap,
    JustifyContent: null,
    AlignItems: null
=======
  //-- Border settings
  BorderRadius: pfe-var(surface--border-radius),

  //-- Color properties
  BackgroundColor: pfe-var(surface--base),
  theme: pfe-var(surface--base--theme),
  BackgroundPosition: center center,

  spacing: pfe-var(container-spacer),

  header: (
    BackgroundColor: rgba(45, 45, 45, pfe-var(opacity)),
    Color:           pfe-broadcasted(text)
>>>>>>> d7f27c0e
  ),

  footer: (
    FlexDirection: row,
    FlexWrap: wrap,
    JustifyContent: null,
    AlignItems: null
  )
);

// Note: For combination variables to resolve, they must be added at the end
$combos: (
  Border: pfe-local(BorderWidth) pfe-local(BorderStyle) pfe-local(BorderColor),
  BorderTop: pfe-local($cssvar: Border, $fallback: pfe-local(BorderWidth) pfe-local(BorderStyle) pfe-local(BorderColor)),
  Padding: pfe-local(PaddingTop) pfe-local(PaddingRight) pfe-local(PaddingBottom) pfe-local(PaddingLeft)
);

<<<<<<< HEAD
$LOCAL-VARIABLES: map-collect($LOCAL-VARIABLES, $combos);

=======
// Nested internal variables (pfe-local calls), maps cannot "self-reference"
$LOCAL-VARIABLES: map-deep-merge($LOCAL-VARIABLES, (
  // Internal spacing; elements inside the card (header, body, footer regions)
  spacing--vertical: pfe-local(spacing),

  // Combine above variables or allow single override point via variable
  Padding: pfe-local(PaddingTop) pfe-local(PaddingRight) pfe-local(PaddingBottom) pfe-local(PaddingLeft),

  //-- Border variable encompasses width, style, and color
  Border: pfe-local(BorderWidth, 0) pfe-local(BorderStyle, solid) pfe-local(BorderColor, pfe-var(surface--border))
));

$size-small: (
  PaddingTop:     pfe-var(container-spacer),
  PaddingRight:   pfe-var(container-spacer),
  PaddingBottom:  pfe-var(container-spacer),
  PaddingLeft:    pfe-var(container-spacer)
);

>>>>>>> d7f27c0e
:host {
  --theme: #{pfe-local(theme)};

  display: flex;
  flex-direction: column;
  flex-wrap: nowrap;
  // This allows the card to fill it's container if necessary
  align-self:       #{pfe-local(AlignSelf)};
  position:         relative;

  padding: #{pfe-local(PaddingTop)} #{pfe-local(PaddingRight)} #{pfe-local(PaddingBottom)} #{pfe-local(PaddingLeft)};

<<<<<<< HEAD
  border:        #{pfe-local(Border)};
  border-top:    #{pfe-local(BorderTop)};
  border-radius: #{pfe-local(BorderRadius)};
=======
  padding:       pfe-local(Padding);
  border:        pfe-local(Border);
  border-radius: pfe-local(BorderRadius);
>>>>>>> d7f27c0e

  // This property ensures that children in the slots do no overflow
  // the border-radius being set on the container
  overflow: hidden;
  position: relative;

  // Base colors
<<<<<<< HEAD
  background-image:       #{pfe-local(BackgroundImage)};
  background-color:       #{pfe-local(BackgroundColor)};
  background-position:    #{pfe-local(BackgroundPosition)};
  background-repeat:      #{pfe-local(BackgroundRepeat)};
  background-size:        #{pfe-local(BackgroundSize)};
  background-attachment:  #{pfe-local(BackgroundAttachment)};
  color:                  #{pfe-apply-broadcast(text)} !important;

  // Add the border to the card for print
  @include pfe-print-media {
    background-color: #fff !important;
    background-image: none !important;
    box-shadow: none !important;
    
    border-radius: #{map-get($pfe-vars, surface--border-radius)};
    border: #{map-get($pfe-vars, surface--border-width) map-get($pfe-vars, surface--border-style) map-get($pfe-colors, surface--border)};
=======
  background-color:    pfe-local(BackgroundColor);
  background-position: pfe-local(BackgroundPosition);
  color: pfe-broadcasted(text);

  // Remove background color for print
  @include pfe-no-print-background;

  // Add the border to the card for print
  @include pfe-print-media {
    border-radius: pfe-fetch(surface--border-radius);
    border: pfe-fetch(surface--border-width) pfe-fetch(surface--border-style) pfe-fetch(surface--border);
>>>>>>> d7f27c0e
  }

  // Remove background color for print
  @include pfe-no-print-background;

  @include browser-query(ie11) {
    background-color: pfe-var(surface--lightest) !important;
    color: pfe-var(text) !important;
    background-image: none !important;
    border-radius: pfe-fetch(surface--border-radius);
    border: pfe-fetch(surface--border-width) pfe-fetch(surface--border-style) pfe-fetch(surface--border);
    padding: pfe-var(container-spacer);
  }
}

// Pull in pfe-var settings for all supported surface colors
@include pfe-surfaces;

@include pfe-theme-contexts; // imports on="light" etc support

:host([pfe-size="small"]) {
  @include pfe-print-local($size-small);
}

:host([pfe-border]:not([pfe-border="false"])) {
  --pfe-#{$LOCAL}--BorderWidth:   #{pfe-fetch(surface--border-width)};
}

// Targets the wrappers in the shadow DOM
.pfe-card {
  &__overlay {
    @extend %overlay;
    background-color: #{pfe-local($region: overlay, $cssvar: BackgroundColor)};
    z-index: 0;

    @include pfe-print-media {
      display: none;
    }

    :host([pfe-overlay]) & {
      --pfe-card__overlay--BackgroundColor: rgba(0, 0, 0, #{pfe-var(opacity)});
    }
  }
  &__header,
  &__body,
  &__footer {
    z-index: 1;

    text-align: #{pfe-local(TextAlign)};

    ::slotted(img) {
      max-width: 100% !important;
      align-self: flex-start; //Don't stretch image 100% with other Flexbox items in card.
      object-fit: cover; // Fix distortion
    }

    @each $direction in (left, right) {
      ::slotted([pfe-overflow~="#{$direction}"]) {
        margin-#{$direction}: -2rem; //IE11 fallback
        margin-#{$direction}: calc(-1 * #{pfe-local(Padding#{str-capitalize($direction)})});

        max-width: calc(100% + 2rem); //IE11 fallback
        max-width: calc(100% + #{pfe-local(Padding#{str-capitalize($direction)})});
      }
    }

    ::slotted(img[pfe-overflow~="right"][pfe-overflow~="left"]) {
      max-width: calc(100% + 4rem) !important; //IE11 fallback
      max-width: calc(100% + calc(#{pfe-local(PaddingRight)} + #{pfe-local(PaddingLeft)})) !important;
    }
    
    // Target the last item in the slot, injected using JS on upgrade
    ::slotted([last]) {
      margin-bottom: 0;
    }
  }
  &__header {
    @include pfe-clear-spacing($properties: margin-bottom, $important: true);

    display:     #{pfe-local($region: header, $cssvar: Display)};
    flex-direction: row;
    flex-wrap: nowrap;
    justify-content: #{pfe-local($region: header, $cssvar: JustifyContent)};
    z-index: 2;
    
    // Declare the header background color
<<<<<<< HEAD
    background-color: #{pfe-local($region: header, $cssvar: BackgroundColor)};
    color:            #{pfe-local($region: header, $cssvar: Color)};
    
=======
    background-color: #{pfe-local(BackgroundColor, $region: header)};
    color:            #{pfe-local(Color, $region: header)};
>>>>>>> d7f27c0e
    @include browser-query(ie11) {
      background-color: #{map-get($pfe-colors, surface--lighter)} !important;
      color: #{pfe-var(text)} !important;
    }

    // Padding for the header region
    padding-top:    calc(#{pfe-local(spacing--vertical)} / 2);
    padding-right:  #{pfe-local(PaddingRight)};
    padding-bottom: calc(#{pfe-local(spacing--vertical)} / 2);
    padding-left:  #{pfe-local(PaddingLeft)};

    margin-top: calc(-1 * #{pfe-local(PaddingTop)});
    margin-bottom: #{pfe-local(region--spacing)};
    margin-right: calc(#{pfe-local(PaddingRight)} * -1);
    margin-left: calc(#{pfe-local(PaddingLeft)} * -1);

    ::slotted(*:not([last])) {
      margin-right: #{pfe-local(spacing--horizontal)};
    }

    ::slotted([pfe-overflow~="top"]) {
      margin-top: -2rem; //IE11 fallback
      margin-top: calc(-1 * #{pfe-local(spacing--vertical)});
    }

    :host(:not([has_header])) & {
      display: none;
    }

    :host([has_body],[has_footer]) & ::slotted([pfe-overflow~="bottom"]) {
      --pfe-card__overflow--MarginBottom: calc(#{pfe-local(spacing--vertical)} * -1);
    }

    ::slotted([pfe-overflow~="bottom"]) {
      margin-bottom: -2rem; //IE11 fallback
      margin-bottom: calc(-1 * #{pfe-local(spacing--vertical)});
    }

    :host(:not([has_header])) & {
      display: none;
    }
  }
  &__body {
    flex-grow: 1;

    // Start of style declarations for host element
    display: flex;
    flex-direction: #{pfe-local($region: body, $cssvar: FlexDirection)};
    flex-wrap: #{pfe-local($region: body, $cssvar: FlexWrap)};
  
    // Optional hooks, no default styles
    justify-content:  #{pfe-local($region: body, $cssvar: JustifyContent)};
    align-items:      #{pfe-local($region: body, $cssvar: AlignItems)};

    :host([has_footer]) & {
      margin-bottom: #{pfe-local(region--spacing)}
    }

    ::slotted(*:not([last])) {
      margin-bottom: #{pfe-local(spacing--vertical)};
    }

    ::slotted([pfe-overflow~="top"]) {
      margin-top: -2rem; //IE11 fallback
      margin-top: calc(-1 * #{pfe-local(PaddingTop)});
      :host([has_header]) & {
        margin-top: calc(-1 * #{pfe-local(region--spacing)});
      }
    }

    ::slotted([pfe-overflow~="bottom"]) {
      margin-bottom: -2rem; //IE11 fallback
      margin-bottom: calc(-1 * #{pfe-local(PaddingBottom)});
      :host([has_footer]) & {
        margin-bottom: calc(-1 * #{pfe-local(region--spacing)});
      }
    }
    :host(:not([has_footer])) & {
      margin-bottom: 0;
    }
  }
  &__footer {
    @include pfe-clear-spacing($properties: margin-bottom, $important: true, $selector: last-child);

    z-index: 1;
    // margin-top: auto; // This allows the footer to move to the very bottom

    display: flex;
<<<<<<< HEAD
    flex-direction: #{pfe-local($region: footer, $cssvar: FlexDirection)};
    flex-wrap: #{pfe-local($region: footer, $cssvar: FlexWrap)};

    // Aligns buttons and CTAs
    // align-items: #{pfe-local($region: footer, $cssvar: AlignItems)};
    justify-content: #{pfe-local($region: footer, $cssvar: AlignItems)};
=======
    flex-direction: #{pfe-local(Row, row, $region: footer)};
    flex-wrap: #{pfe-local(Wrap, wrap, $region: footer)};
    // Aligns buttons and CTAs
    align-items: #{pfe-local(AlignItems, baseline, $region: footer)};
>>>>>>> d7f27c0e

    margin-right: calc(#{pfe-local(spacing--horizontal)} * -1);

    ::slotted(*:not([last])) {
      margin-right: #{pfe-local(spacing--horizontal)};
    }

    :host(:not([has_footer])) & {
      display: none;
    }

    ::slotted([pfe-overflow~="top"]) {
      margin-top: -2rem; //IE11 fallback
      margin-top: calc(-1 * #{pfe-local(region--spacing)});
    }

    ::slotted([pfe-overflow~="bottom"]) {
      margin-bottom: -2rem; //IE11 fallback
      margin-bottom: calc(-1 * #{pfe-local(PaddingBottom)});
    }

    :host(:not([has_footer])) & {
      display: none;
    }
  }
}<|MERGE_RESOLUTION|>--- conflicted
+++ resolved
@@ -1,8 +1,6 @@
 @import "../../pfe-sass/pfe-sass";
 
 $LOCAL: card;
-
-<<<<<<< HEAD
 
 $LOCAL-VARIABLES: (
   // These get applied to each region
@@ -10,37 +8,35 @@
   
   // This only applies when the card is inside a flex layout
   AlignSelf: stretch,
-
-=======
-$LOCAL-VARIABLES: (
->>>>>>> d7f27c0e
+  
   // Individual padding overrides available
   PaddingTop: calc(#{pfe-var(container-spacer)} * 2),
   PaddingRight: calc(#{pfe-var(container-spacer)} * 2),
   PaddingBottom: calc(#{pfe-var(container-spacer)} * 2),
   PaddingLeft: calc(#{pfe-var(container-spacer)} * 2),
 
-<<<<<<< HEAD
+  // Space between header, body, footer regions
+  region--spacing: pfe-var(container-spacer),
+
+  // Spacing internal to regions
+  spacing--horizontal: calc(#{pfe-var(content-spacer)} / 2),
+  spacing--vertical:   pfe-var(content-spacer),
+  
+  //-- Border settings
   BorderWidth: 0,
   BorderStyle: solid,
   BorderColor: pfe-color(surface--border),
   BorderRadius: pfe-var(surface--border-radius),
 
-  // Space between header, body, footer regions
-  region--spacing: pfe-var(container-spacer),
-
-  // Spacing internal to regions
-  spacing--horizontal: calc(#{pfe-var(content-spacer)} / 2),
-  spacing--vertical:   pfe-var(content-spacer),
-
-  BackgroundColor: pfe-color(surface--base),
-  theme: light,
+  //-- Color properties
+  BackgroundColor: pfe-var(surface--base),
+  theme: pfe-var(surface--base--theme),
   BackgroundImage: null,
   BackgroundAttachment: null,
   BackgroundPosition: center center,
   BackgroundRepeat: null,
   BackgroundSize: null,
-
+  
   header: (
     Display: flex,
     JustifyContent: null,
@@ -53,21 +49,6 @@
     FlexWrap: nowrap,
     JustifyContent: null,
     AlignItems: null
-=======
-  //-- Border settings
-  BorderRadius: pfe-var(surface--border-radius),
-
-  //-- Color properties
-  BackgroundColor: pfe-var(surface--base),
-  theme: pfe-var(surface--base--theme),
-  BackgroundPosition: center center,
-
-  spacing: pfe-var(container-spacer),
-
-  header: (
-    BackgroundColor: rgba(45, 45, 45, pfe-var(opacity)),
-    Color:           pfe-broadcasted(text)
->>>>>>> d7f27c0e
   ),
 
   footer: (
@@ -78,17 +59,6 @@
   )
 );
 
-// Note: For combination variables to resolve, they must be added at the end
-$combos: (
-  Border: pfe-local(BorderWidth) pfe-local(BorderStyle) pfe-local(BorderColor),
-  BorderTop: pfe-local($cssvar: Border, $fallback: pfe-local(BorderWidth) pfe-local(BorderStyle) pfe-local(BorderColor)),
-  Padding: pfe-local(PaddingTop) pfe-local(PaddingRight) pfe-local(PaddingBottom) pfe-local(PaddingLeft)
-);
-
-<<<<<<< HEAD
-$LOCAL-VARIABLES: map-collect($LOCAL-VARIABLES, $combos);
-
-=======
 // Nested internal variables (pfe-local calls), maps cannot "self-reference"
 $LOCAL-VARIABLES: map-deep-merge($LOCAL-VARIABLES, (
   // Internal spacing; elements inside the card (header, body, footer regions)
@@ -98,7 +68,11 @@
   Padding: pfe-local(PaddingTop) pfe-local(PaddingRight) pfe-local(PaddingBottom) pfe-local(PaddingLeft),
 
   //-- Border variable encompasses width, style, and color
-  Border: pfe-local(BorderWidth, 0) pfe-local(BorderStyle, solid) pfe-local(BorderColor, pfe-var(surface--border))
+  Border: pfe-local(BorderWidth) pfe-local(BorderStyle) pfe-local(BorderColor)
+));
+  
+$LOCAL-VARIABLES: map-deep-merge($LOCAL-VARIABLES, (
+  BorderTop: pfe-local(Border)
 ));
 
 $size-small: (
@@ -108,28 +82,22 @@
   PaddingLeft:    pfe-var(container-spacer)
 );
 
->>>>>>> d7f27c0e
 :host {
   --theme: #{pfe-local(theme)};
 
   display: flex;
   flex-direction: column;
   flex-wrap: nowrap;
+
   // This allows the card to fill it's container if necessary
-  align-self:       #{pfe-local(AlignSelf)};
+  align-self:       pfe-local(AlignSelf);
   position:         relative;
 
-  padding: #{pfe-local(PaddingTop)} #{pfe-local(PaddingRight)} #{pfe-local(PaddingBottom)} #{pfe-local(PaddingLeft)};
-
-<<<<<<< HEAD
-  border:        #{pfe-local(Border)};
-  border-top:    #{pfe-local(BorderTop)};
-  border-radius: #{pfe-local(BorderRadius)};
-=======
   padding:       pfe-local(Padding);
+
   border:        pfe-local(Border);
+  border-top:    pfe-local(BorderTop);
   border-radius: pfe-local(BorderRadius);
->>>>>>> d7f27c0e
 
   // This property ensures that children in the slots do no overflow
   // the border-radius being set on the container
@@ -137,14 +105,13 @@
   position: relative;
 
   // Base colors
-<<<<<<< HEAD
-  background-image:       #{pfe-local(BackgroundImage)};
-  background-color:       #{pfe-local(BackgroundColor)};
-  background-position:    #{pfe-local(BackgroundPosition)};
-  background-repeat:      #{pfe-local(BackgroundRepeat)};
-  background-size:        #{pfe-local(BackgroundSize)};
-  background-attachment:  #{pfe-local(BackgroundAttachment)};
-  color:                  #{pfe-apply-broadcast(text)} !important;
+  background-image:    pfe-local(BackgroundImage);
+  background-color:    pfe-local(BackgroundColor);
+  background-position: pfe-local(BackgroundPosition);
+  background-repeat:   pfe-local(BackgroundRepeat);
+  background-size:     pfe-local(BackgroundSize);
+  background-attachment:  pfe-local(BackgroundAttachment);
+  color: pfe-broadcasted(text);
 
   // Add the border to the card for print
   @include pfe-print-media {
@@ -152,21 +119,8 @@
     background-image: none !important;
     box-shadow: none !important;
     
-    border-radius: #{map-get($pfe-vars, surface--border-radius)};
-    border: #{map-get($pfe-vars, surface--border-width) map-get($pfe-vars, surface--border-style) map-get($pfe-colors, surface--border)};
-=======
-  background-color:    pfe-local(BackgroundColor);
-  background-position: pfe-local(BackgroundPosition);
-  color: pfe-broadcasted(text);
-
-  // Remove background color for print
-  @include pfe-no-print-background;
-
-  // Add the border to the card for print
-  @include pfe-print-media {
     border-radius: pfe-fetch(surface--border-radius);
     border: pfe-fetch(surface--border-width) pfe-fetch(surface--border-style) pfe-fetch(surface--border);
->>>>>>> d7f27c0e
   }
 
   // Remove background color for print
@@ -253,14 +207,9 @@
     z-index: 2;
     
     // Declare the header background color
-<<<<<<< HEAD
-    background-color: #{pfe-local($region: header, $cssvar: BackgroundColor)};
-    color:            #{pfe-local($region: header, $cssvar: Color)};
-    
-=======
-    background-color: #{pfe-local(BackgroundColor, $region: header)};
-    color:            #{pfe-local(Color, $region: header)};
->>>>>>> d7f27c0e
+    background-color: pfe-local(BackgroundColor, $region: header);
+    color:            pfe-local(Color, $region: header);
+
     @include browser-query(ie11) {
       background-color: #{map-get($pfe-colors, surface--lighter)} !important;
       color: #{pfe-var(text)} !important;
@@ -349,19 +298,12 @@
     // margin-top: auto; // This allows the footer to move to the very bottom
 
     display: flex;
-<<<<<<< HEAD
-    flex-direction: #{pfe-local($region: footer, $cssvar: FlexDirection)};
-    flex-wrap: #{pfe-local($region: footer, $cssvar: FlexWrap)};
-
+    flex-direction: pfe-local(Row, row, $region: footer);
+    flex-wrap:      pfe-local(Wrap, wrap, $region: footer);
+    
     // Aligns buttons and CTAs
-    // align-items: #{pfe-local($region: footer, $cssvar: AlignItems)};
-    justify-content: #{pfe-local($region: footer, $cssvar: AlignItems)};
-=======
-    flex-direction: #{pfe-local(Row, row, $region: footer)};
-    flex-wrap: #{pfe-local(Wrap, wrap, $region: footer)};
-    // Aligns buttons and CTAs
-    align-items: #{pfe-local(AlignItems, baseline, $region: footer)};
->>>>>>> d7f27c0e
+    // align-items:     pfe-local(AlignItems, baseline, $region: footer);
+    justify-content: pfe-local(AlignItems, $region: footer);
 
     margin-right: calc(#{pfe-local(spacing--horizontal)} * -1);
 
