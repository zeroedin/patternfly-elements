// Import polyfills: matches, closest, includes
import "./polyfills--pfe-card.js";

import PFElement from "../../pfelement/dist/pfelement.js";

class PfeCard extends PFElement {
  static get tag() {
    return "pfe-card";
  }

  static get meta() {
    return {
      title: "Card",
      description:
        "This element creates a header, body, and footer region in which to place content or other components."
    };
  }

  get templateUrl() {
    return "pfe-card.html";
  }

  get styleUrl() {
    return "pfe-card.scss";
  }

  // @TODO: How do we handle attributes for slotted content?
  static get properties() {
    return {
      color: {
        title: "Background color",
        type: String,
        values: ["lightest", "base", "darker", "darkest", "complement", "accent"],
        default: "base",
        observer: "_colorChanged"
      },
      // @TODO: Deprecate property in 1.0
      oldColor: {
        type: String,
        prefix: false,
        alias: "color",
        attr: "pfe-color"
      },
      imgSrc: {
        title: "Background image",
        type: String,
        observer: "_imageSrcChanged"
      },
      // @TODO: Deprecate property in 1.0
      pfeImgSrc: {
        type: String,
        prefix: false,
        alias: "imgSrc"
      },
      size: {
        title: "Padding size",
        type: String,
        values: ["small"]
      },
      // @TODO: Deprecate property in 1.0
      pfeSize: {
        type: String,
        values: ["small"],
        prefix: false,
        alias: "size"
      },
      border: {
        title: "Border",
        type: Boolean
      },
      // @TODO: Deprecate property in 1.0
      oldBorder: {
        alias: "border",
        attr: "pfe-border"
      }
    };
  }

<<<<<<< HEAD
  get backgroundColor() {
    return this.getAttribute("pfe-color") || "base";
  }

  updateVariables() {
    // If the general padding property is set, split it out and set it on the card
    // Why? Padding needs to be used distinctly in each region, separate from each other
    let padding = this.cssVariable("--pfe-card--Padding");
    if (padding) {
      let actual = this.getComputedValue(
        {
          padding: padding
        },
        ["padding-top", "padding-right", "padding-bottom", "padding-left"]
      );

      Object.entries(actual).forEach(item => {
        let prop = this.toBEM(item[0]),
          value = item[1];
        this.cssVariable(`--${this.tag}--${prop}`, value);
      });
    }
  }

  static get observedAttributes() {
    return ["pfe-color", "pfe-img-src", "pfe-size"];
=======
  static get slots() {
    return {
      header: {
        title: "Header",
        type: "array",
        namedSlot: true,
        maxItems: 3,
        items: {
          $ref: "raw"
        }
      },
      body: {
        title: "Body",
        type: "array",
        namedSlot: false,
        items: {
          $ref: "raw"
        }
      },
      footer: {
        title: "Footer",
        type: "array",
        namedSlot: true,
        maxItems: 3,
        items: {
          oneOf: [
            {
              $ref: "pfe-cta"
            },
            {
              $ref: "raw"
            }
          ]
        }
      }
    };
>>>>>>> 5b2e9132
  }

  // Declare the type of this component
  static get PfeType() {
    return PFElement.PfeTypes.Container;
  }

  constructor() {
    super(PfeCard, { type: PfeCard.PfeType });
<<<<<<< HEAD

    this._init = this._init.bind(this);
    this.updateVariables = this.updateVariables.bind(this);

    this._observer = new MutationObserver(() => {
      this._mapSchemaToSlots(this.tag, this.slots);
      this._init();

      // Note: need to re-render if the mark-up changes to pick up template changes
      this.render();
    });
  }

  connectedCallback() {
    super.connectedCallback();

    this._init();

    this._observer.observe(this, {
      childList: true,
      subtree: true
    });
  }

  _init() {
    this.updateVariables();

    // Get the last child in each slot and apply an attribute to it
    // Why? This allows us to apply last-child styles to light DOM
    Object.keys(this.slots).map(region => {
      let hide = 0;
      let slot = this.slots[region];
      if (slot.nodes && slot.nodes.length > 0) {
        let lastIdx = slot.nodes.length - 1;
        let lastNode = slot.nodes[lastIdx];
        // If this is the last node in the region, apply the last attribute
        if (lastNode) lastNode.setAttribute("last", "");
        // If all nodes in a region have a hidden attribute
        slot.nodes.forEach(node => {
          if (node.hasAttribute("hidden")) {
            hide += 1;
          }
        });
        if (hide === slot.nodes.length) {
          this.removeAttribute(`has_${region}`);
        }
      }
    });

    // Initialize the background image attachment
    if (this.imageSrc) {
      this._imgSrcChanged("pfe-img-src", "", this.imageSrc);
    }
  }

  disconnectedCallback() {
    this._observer.disconnect();
  }

  attributeChangedCallback(attr, oldValue, newValue) {
    super.attributeChangedCallback(attr, oldValue, newValue);
    // Strip the prefix from the attribute
    attr = attr.replace("pfe-", "");
    // If the observer is defined in the attribute properties
    if (this[attr] && this[attr].observer) {
      // Get the observer function
      let observer = this[this[attr].observer].bind(this);
      // If it's a function, allow it to run
      if (typeof observer === "function") observer(attr, oldValue, newValue);
    }
  }

  _basicAttributeChanged(attr, oldValue, newValue) {
    this[attr].value = newValue;
=======
>>>>>>> 5b2e9132
  }

  // If the color changes, update the context
  _colorChanged() {
    // Update the context
    this.resetContext();
  }

  // Update the background image
  _imageSrcChanged(oldValue, newValue) {
    // Set the image as the background image
    this.style.backgroundImage = newValue ? `url('${newValue}')` : ``;
  }
}

PFElement.create(PfeCard);

export { PfeCard as default };<|MERGE_RESOLUTION|>--- conflicted
+++ resolved
@@ -74,11 +74,6 @@
         attr: "pfe-border"
       }
     };
-  }
-
-<<<<<<< HEAD
-  get backgroundColor() {
-    return this.getAttribute("pfe-color") || "base";
   }
 
   updateVariables() {
@@ -101,9 +96,6 @@
     }
   }
 
-  static get observedAttributes() {
-    return ["pfe-color", "pfe-img-src", "pfe-size"];
-=======
   static get slots() {
     return {
       header: {
@@ -140,7 +132,6 @@
         }
       }
     };
->>>>>>> 5b2e9132
   }
 
   // Declare the type of this component
@@ -150,7 +141,6 @@
 
   constructor() {
     super(PfeCard, { type: PfeCard.PfeType });
-<<<<<<< HEAD
 
     this._init = this._init.bind(this);
     this.updateVariables = this.updateVariables.bind(this);
@@ -159,7 +149,7 @@
       this._mapSchemaToSlots(this.tag, this.slots);
       this._init();
 
-      // Note: need to re-render if the mark-up changes to pick up template changes
+      // Note: need to re-render if the markup changes to pick up template changes
       this.render();
     });
   }
@@ -225,8 +215,6 @@
 
   _basicAttributeChanged(attr, oldValue, newValue) {
     this[attr].value = newValue;
-=======
->>>>>>> 5b2e9132
   }
 
   // If the color changes, update the context
