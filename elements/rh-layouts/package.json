--- conflicted
+++ resolved
@@ -1,13 +1,9 @@
 {
   "name": "@rhelements/rh-layouts",
-<<<<<<< HEAD
   "version": "1.0.0-prerelease.5",
-=======
-  "version": "0.0.2",
   "publishConfig": {
     "access": "public"
   },
->>>>>>> 56c8c0f0
   "description": "rh-layouts for Red Hat's Customer Portal and RHElements",
   "scripts": {
     "build": "../../node_modules/.bin/gulp",
