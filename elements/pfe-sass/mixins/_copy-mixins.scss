--- conflicted
+++ resolved
@@ -1,80 +1,3 @@
-<<<<<<< HEAD
-////
-/// Tools for typography
-/// @group Typography
-////
-
-/// Typography mixin for component use. This mixin allows you to request all typography styles with  optional hooks for local and light DOM variable overrides. Please note that the default type is "title", becaus most text won't need typographical styles, it will inherit from the body element. 
-/// @author starryeyez024
-/// @param {String} $size  [2xl] - Enter a t-shirt size of your choosing: 6xl, 5xl, 4xl, 3xl, 2xl, xl, lg, md, sm, xs
-/// @param {String} $type [title]- Level of typography: either "text", "title", or "mega-title"
-/// @param {Boolean} $use-local [true] - This will print a local variable at the beginning of the variable stacks 
-/// @param {String} $region - For use with local variables, you may include a nested region within the component variable map
-/// @param {Boolean} $light-dom-heading: [false] - print the --pf-c--FontSize variable with a value of the font-size variable stack. For more information about --pf-c--FontSize, see the HTML HEADINGS section in pfe-base.scss
-/// @see $pf-type-sizing
-/// @example scss - basic heading
-///   .pfe-component--heading {
-///     @include pfe-typography("5xl");
-///   }
-/// @example css - Rendered result
-///   .pfe-component--heading {
-///     font-family: "Red Hat Display", "RedHatDisplay", "Overpass", Overpass, Arial, sans-serif;
-///     font-family: var(--pfe-theme--font-family--heading, "Red Hat Display", "RedHatDisplay", "Overpass", Overpass, Arial, sans-serif);
-///     font-size: 2.5rem;
-///     font-size: var(--pfe-cta--FontSize, var(--pf-global--FontSize--5xl, 2.5rem));
-///     line-height: 1.3;
-///     line-height: var(--pfe-cta--LineHeight, var(--pfe-theme--line-height--heading, 1.3));
-///     font-weight: 500;
-///     font-weight: var(--pfe-cta--FontWeight, var(--pfe-theme--font-weight--normal, 500));
-///   }
-/// @example scss - 
-///   .pfe-component--custom-heading-6xl--without-local-var--with-region {
-///     @include pfe-typography($size: "6xl", $type: "mega-title", $use-local: false, $region: "heading");
-///   }
-/// @example css - Rendered result
-///   .pfe-component--custom-heading-6xl--without-local-var--with-region {
-///     font-family: "Red Hat Display", "RedHatDisplay", "Overpass", Overpass, Arial, sans-serif;
-///     font-family: var(--pfe-theme--font-family--heading, "Red Hat Display", "RedHatDisplay", "Overpass", Overpass, Arial, sans-serif);
-///     font-size: 3rem;
-///     font-size: var(--pfe-cta__heading--FontSize, var(--pf-global--FontSize--6xl, 3rem));
-///     line-height: 1.2;
-///     line-height: var(--pfe-cta__heading--LineHeight, var(--pfe-theme--line-height--heading-mega, 1.2));
-///     font-weight: 400;
-///     font-weight: var(--pfe-cta__heading--FontWeight, var(--pfe-theme--font-weight--light, 400));
-///   }
-/// @example scss 
-///   .pfe-component--custom-heading-6xl--with-light-dom-hook {
-///     @include pfe-typography($size: "6xl", $light-dom-heading: true);
-///   }
-/// @example css  - Rendered result
-///   .pfe-component--custom-heading-6xl--with-light-dom-hook {
-///     font-family: "Red Hat Display", "RedHatDisplay", "Overpass", Overpass, Arial, sans-serif;
-///     font-family: var(--pfe-theme--font-family--heading, "Red Hat Display", "RedHatDisplay", "Overpass", Overpass, Arial, sans-serif);
-///     --pf-c--FontSize: var(--pfe-cta--FontSize, var(--pf-global--FontSize--md, 1rem));
-///     font-size: 3rem;
-///     font-size: var(--pfe-cta--FontSize, var(--pf-global--FontSize--6xl, 3rem));
-///     line-height: 1.3;
-///     line-height: var(--pfe-cta--LineHeight, var(--pfe-theme--line-height--heading, 1.3));
-///     font-weight: 500;
-///     font-weight: var(--pfe-cta--FontWeight, var(--pfe-theme--font-weight--normal, 500));
-///   }
-///
-@mixin pfe-typography(
-    $size: "2xl", 
-    $type: "title",
-    $use-local: true,
-    $region: null,
-    $light-dom-heading: false,
-    ) {
-    
-    // FONT FAMILY
-    // Does not use local variables; only global theme values
-    @if $type == "text" {
-        font-family: pfe-var(font-family);
-    }
-    @else {
-        font-family: pfe-var(font-family--heading);
-=======
 @import "../maps/_typography";
 
 /// Mixin for creating an accessible focus state
@@ -107,7 +30,6 @@
 @mixin pfe-content--text--spacing-block($sizing: md, $type: body) {
     &:not(:last-child):not(:empty) {
         margin-bottom: pfe-var(content-spacer--#{$type}--#{$sizing}); //16px
->>>>>>> 45913c65
     }
 } 
 
@@ -348,60 +270,5 @@
                 margin-bottom: $margin-bottom#{$rules};
             }
         }
-<<<<<<< HEAD
-    } 
-}
-
-@mixin pfe-accessibility-focus($color: $link-color) {
-  outline-offset: 1px;
-  outline-style: dotted;
-  outline-width: 1px;
-  text-decoration: none !important;
-
-  @if type-of($color) ==color {
-    outline-color: $color;
-  }
-}
-
-@mixin pfe-underline($color: default-link-hover-line, $opacity: 1) {
-  text-decoration: underline;
-  text-decoration-skip: ink;
-}
-
-/// Print clear styles for slotted tags
-/// @author castastrophee
-/// Returns slotted tags with clear properties to counteract standard browser, bootstrap, or normalize styles
-///
-/// @param {List} $properties [(margin, padding)] - Properties to use for the clear styles.
-/// @param {List} $tags [(p, h1, h2, h3, h4, h5, h6)]- Tags that should be targeted for clearing.
-/// @param {Boolean} $important [false] - Use !important or not.
-/// @param {String} $selector [null] - A pseudo-selector such as "last-child" to target.
-/// @example scss
-/// :host {
-///   @include pfe-clear-spacing($properties: margin-bottom, $important: true);
-/// }
-/// @example css  - Rendered result
-/// :host {
-///   ::slotted(p) { margin-bottom: 0 !important; }
-///   ::slotted(h1) { margin-bottom: 0 !important; }
-///   ::slotted(h2) { margin-bottom: 0 !important; }
-///   ::slotted(h3) { margin-bottom: 0 !important; }
-///   ::slotted(h4) { margin-bottom: 0 !important; }
-///   ::slotted(h5) { margin-bottom: 0 !important; }
-///   ::slotted(h6) { margin-bottom: 0 !important; }
-///   }
-/// }
-///
-@mixin pfe-clear-spacing($properties: (margin, padding), $tags: (p, h1, h2, h3, h4, h5, h6), $important: false, $selector: null) {
-    // Iterate over provided html tags, attach selector if provided
-    @each $tag in $tags {
-        ::slotted(#{$tag}#{if($selector, unquote(":#{$selector}"), null)}) {
-            // Iterate over provided properties, default is margin and padding
-            @each $prop in $properties {
-                #{$prop}: 0#{if($important, unquote(" !important"), null)};
-            }
-        }
-=======
->>>>>>> 45913c65
     }
 }