--- conflicted
+++ resolved
@@ -169,10 +169,9 @@
   }
 }
 
-<<<<<<< HEAD
-@mixin pfe-underline( $color: default-link-hover-line, $opacity: 1 ) {
-    text-decoration: underline;
-    text-decoration-skip: ink;
+@mixin pfe-underline($color: default-link-hover-line, $opacity: 1) {
+  text-decoration: underline;
+  text-decoration-skip: ink;
 }
 
 /// ===========================================================================
@@ -201,9 +200,4 @@
             }
         }
     }
-=======
-@mixin pfe-underline($color: default-link-hover-line, $opacity: 1) {
-  text-decoration: underline;
-  text-decoration-skip: ink;
->>>>>>> 73a67690
 }