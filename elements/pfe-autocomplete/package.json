{
  "name": "@patternfly/pfe-autocomplete",
  "pfelement": {
    "className": "PfeAutocomplete",
    "elementName": "pfe-autocomplete"
  },
<<<<<<< HEAD
  "version": "1.0.0-prerelease.8",
  "description": "Autocomplete element for PFElements",
=======
  "version": "1.0.0-prerelease.11",
  "description": "Autocomplete element for PatternFly Elements",
  "keywords": [
    "web-components",
    "html"
  ],
>>>>>>> 5607ffb3
  "repository": {
    "type": "git",
    "url" : "github:patternfly/patternfly-elements",
    "directory": "elements/pfe-autocomplete"
  },
  "publishConfig": {
    "access": "public"
  },
  "main": "pfe-autocomplete.js",
  "scripts": {
    "build": "../../node_modules/.bin/gulp && ../../node_modules/.bin/prettier --ignore-path ../../.prettierignore --write '**/*.{js,json}'",
    "dev": "../../node_modules/.bin/gulp dev",
    "test": "../../node_modules/.bin/wct --configFile ../../wct.conf.json elements/pfe-autocomplete/test/"
  },
  "contributors": [
    {
      "name": "Homa Seyed"
    }
  ],
  "license": "MIT",
  "dependencies": {
<<<<<<< HEAD
    "@patternfly/pfe-sass": "^1.0.0-prerelease.8",
    "@patternfly/pfelement": "^1.0.0-prerelease.8"
=======
    "@patternfly/pfe-sass": "^1.0.0-prerelease.11",
    "@patternfly/pfelement": "^1.0.0-prerelease.11"
>>>>>>> 5607ffb3
  },
  "generator-pfelement-version": "0.5.5"
}<|MERGE_RESOLUTION|>--- conflicted
+++ resolved
@@ -4,17 +4,12 @@
     "className": "PfeAutocomplete",
     "elementName": "pfe-autocomplete"
   },
-<<<<<<< HEAD
-  "version": "1.0.0-prerelease.8",
-  "description": "Autocomplete element for PFElements",
-=======
   "version": "1.0.0-prerelease.11",
   "description": "Autocomplete element for PatternFly Elements",
   "keywords": [
     "web-components",
     "html"
   ],
->>>>>>> 5607ffb3
   "repository": {
     "type": "git",
     "url" : "github:patternfly/patternfly-elements",
@@ -36,13 +31,8 @@
   ],
   "license": "MIT",
   "dependencies": {
-<<<<<<< HEAD
-    "@patternfly/pfe-sass": "^1.0.0-prerelease.8",
-    "@patternfly/pfelement": "^1.0.0-prerelease.8"
-=======
     "@patternfly/pfe-sass": "^1.0.0-prerelease.11",
     "@patternfly/pfelement": "^1.0.0-prerelease.11"
->>>>>>> 5607ffb3
   },
   "generator-pfelement-version": "0.5.5"
 }