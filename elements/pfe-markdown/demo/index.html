<!DOCTYPE html>
<html>
<<<<<<< HEAD
  <head>
    <meta charset="utf-8">
    <meta name="viewport" content="width=device-width, minimum-scale=1.0, initial-scale=1.0, user-scalable=yes">
    <title>PatternFly Element | pfe-markdown Demo</title>

    <!-- Stylesheets for testing light DOM styles.
    <link rel="stylesheet" href="https://cdnjs.cloudflare.com/ajax/libs/twitter-bootstrap/4.3.1/css/bootstrap-reboot.css">
    <link rel="stylesheet" href="https://cdnjs.cloudflare.com/ajax/libs/typebase.css/0.5.0/typebase.css">
    -->
    
    <link rel="stylesheet" href="../../pfe-styles/dist/pfe-base.css" />
    <link rel="stylesheet" href="../../pfe-styles/dist/pfe-context.css" />
    <link rel="stylesheet" href="../../pfe-styles/dist/pfe-layouts.css" />

    <noscript>
      <link href="../../pfelement/dist/pfelement--noscript.min.css" rel="stylesheet">
    </noscript>

    <link href="../../pfelement/dist/pfelement.min.css" rel="stylesheet">

    <!-- uncomment the es5-adapter if you're using the umd version -->
    <script src="/examples/node_modules/@webcomponents/webcomponentsjs/custom-elements-es5-adapter.js"></script>
    <script src="/examples/node_modules/@webcomponents/webcomponentsjs/webcomponents-bundle.js"></script>
    <script src="/examples/node_modules/requirejs/require.js"></script>
    <script>require(['../dist/pfe-markdown.umd.min.js'])</script>
    <!-- <script type="module" src="../dist/pfe-markdown.min.js"></script> -->

    <!-- <script defer src="../../pfelement/dist/pfelement.umd.min.js"></script>
=======

<head>
  <meta charset="utf-8">
  <meta name="viewport" content="width=device-width, minimum-scale=1.0, initial-scale=1.0, user-scalable=yes">
  <title>PatternFly Element | pfe-markdown Demo</title>

  <link rel="stylesheet" type="text/css" href="//overpass-30e2.kxcdn.com/overpass.css">

  <!-- Stylesheets for testing light DOM styles.
      <link rel="stylesheet" href="https://cdnjs.cloudflare.com/ajax/libs/twitter-bootstrap/4.3.1/css/bootstrap-reboot.css">
      <link rel="stylesheet" href="https://cdnjs.cloudflare.com/ajax/libs/typebase.css/0.5.0/typebase.css">
      -->

  <link rel="stylesheet" href="../../pfe-styles/dist/pfe-base.css" />
  <link rel="stylesheet" href="../../pfe-styles/dist/pfe-context.css" />
  <link rel="stylesheet" href="../../pfe-styles/dist/pfe-layouts.css" />

  <noscript>
    <link href="../../pfelement/dist/pfelement--noscript.min.css" rel="stylesheet">
  </noscript>

  <link href="../../pfelement/dist/pfelement.min.css" rel="stylesheet">

  <!-- uncomment the es5-adapter if you're using the umd version -->
  <script src="/examples/node_modules/@webcomponents/webcomponentsjs/custom-elements-es5-adapter.js"></script>
  <script src="/examples/node_modules/@webcomponents/webcomponentsjs/webcomponents-bundle.js"></script>
  <script src="/examples/node_modules/requirejs/require.js"></script>
  <script>
    require(['../dist/pfe-markdown.umd.min.js'])

  </script>
  <!-- <script type="module" src="../dist/pfe-markdown.min.js"></script> -->

  <!-- <script defer src="../../pfelement/dist/pfelement.umd.min.js"></script>
>>>>>>> ac857da8
    <script defer src="../dist/pfe-markdown.umd.min.js"></script> -->

  <style>
    section {
      padding: 2rem;
      border-bottom: 1px solid #ececec;
    }

    .dark-background {
      background-color: #000;
    }

  </style>

  <script>
    var markdownSample = "Sometimes you want numbered lists:\n\n" +
      "1. One\n" +
      "2. Two\n" +
      "3. Three\n\n" +
      "Sometimes you want bullet points:\n\n" +
      "* Start a line with a star\n" +
      "* Profit!\n\n" +
      "Alternatively,\n\n" +
      "- Dashes work just as well\n" +
      "- And if you have sub points, put two spaces before the dash or star:\n" +
      "\t- Like this\n"
    "\t- And this";

    var firstMarkdownSample = "# First Markdown Sample";
    var secondMarkdownSample = "## Second Markdown Sample";

    window.addEventListener("DOMContentLoaded", function () {
      setTimeout(function () {
        document.querySelector("#markdownTag").innerHTML = markdownSample;
      }, 1500);

      document.querySelector("#markdownTagSecondTime").innerHTML = firstMarkdownSample;

      setTimeout(function () {
        document.querySelector("#markdownTagSecondTime").innerHTML = secondMarkdownSample;
      }, 3000);

      setTimeout(function () {
        const element = document.querySelector("#markdownTagUpdatedLightDom");
        element.innerHTML += "\n### This is a heading level 3";
      }, 1500);
    });

  </script>
</head>

<body unresolved>
  <h1>&lt;pfe-markdown&gt;</h1>

  <section>
    <pfe-markdown>
      <div pfe-markdown-container># This is a heading
Paragraph text.</div>
    </pfe-markdown>
  </section>

  <section class="dark-background">
    <pfe-markdown context="dark">
      <div pfe-markdown-container># This is a heading on dark
Paragraph text.</div>
    </pfe-markdown>
  </section>

  <section>
    <h2>Using markdown in the light dom</h2>
    <pfe-markdown>
      <div pfe-markdown-container># Markdown in the light dom
[A link! (not Link from Zelda)](https://access.redhat.com)

This is pretty easy too. You just need to worry about indentation.</div>
    </pfe-markdown>
  </section>

  <section>
    <h2>Updating the pfe-markdown tag dynamically</h2>
    <pfe-markdown>
      <div pfe-markdown-container id="markdownTag"></div>
    </pfe-markdown>
  </section>

  <section>
    <h2>Updating the pfe-markdown tag dynamically (a second time)</h2>
    <pfe-markdown>
      <div pfe-markdown-container id="markdownTagSecondTime"></div>
    </pfe-markdown>
  </section>

  <section>
    <h2>Changing the light dom to show that pfe-markdown updates the markdown</h2>
    <pfe-markdown>
      <div pfe-markdown-container id="markdownTagUpdatedLightDom">## Here is a headline</div>
    </pfe-markdown>
  </section>
</body>

</html><|MERGE_RESOLUTION|>--- conflicted
+++ resolved
@@ -1,35 +1,5 @@
 <!DOCTYPE html>
 <html>
-<<<<<<< HEAD
-  <head>
-    <meta charset="utf-8">
-    <meta name="viewport" content="width=device-width, minimum-scale=1.0, initial-scale=1.0, user-scalable=yes">
-    <title>PatternFly Element | pfe-markdown Demo</title>
-
-    <!-- Stylesheets for testing light DOM styles.
-    <link rel="stylesheet" href="https://cdnjs.cloudflare.com/ajax/libs/twitter-bootstrap/4.3.1/css/bootstrap-reboot.css">
-    <link rel="stylesheet" href="https://cdnjs.cloudflare.com/ajax/libs/typebase.css/0.5.0/typebase.css">
-    -->
-    
-    <link rel="stylesheet" href="../../pfe-styles/dist/pfe-base.css" />
-    <link rel="stylesheet" href="../../pfe-styles/dist/pfe-context.css" />
-    <link rel="stylesheet" href="../../pfe-styles/dist/pfe-layouts.css" />
-
-    <noscript>
-      <link href="../../pfelement/dist/pfelement--noscript.min.css" rel="stylesheet">
-    </noscript>
-
-    <link href="../../pfelement/dist/pfelement.min.css" rel="stylesheet">
-
-    <!-- uncomment the es5-adapter if you're using the umd version -->
-    <script src="/examples/node_modules/@webcomponents/webcomponentsjs/custom-elements-es5-adapter.js"></script>
-    <script src="/examples/node_modules/@webcomponents/webcomponentsjs/webcomponents-bundle.js"></script>
-    <script src="/examples/node_modules/requirejs/require.js"></script>
-    <script>require(['../dist/pfe-markdown.umd.min.js'])</script>
-    <!-- <script type="module" src="../dist/pfe-markdown.min.js"></script> -->
-
-    <!-- <script defer src="../../pfelement/dist/pfelement.umd.min.js"></script>
-=======
 
 <head>
   <meta charset="utf-8">
@@ -64,7 +34,6 @@
   <!-- <script type="module" src="../dist/pfe-markdown.min.js"></script> -->
 
   <!-- <script defer src="../../pfelement/dist/pfelement.umd.min.js"></script>
->>>>>>> ac857da8
     <script defer src="../dist/pfe-markdown.umd.min.js"></script> -->
 
   <style>
