--- conflicted
+++ resolved
@@ -309,16 +309,9 @@
     <pfe-band aside-height="full" aside-desktop="left" id="themable">
       <h2 slot="pfe-band--header" style="text-align: center;">With theming</h2>
 
-<<<<<<< HEAD
-      <pfe-jump-links-nav slot="pfe-band--aside" id="jumplinks1000"
-        style="--pfe-jump-links--BackgroundColor: #fff; --pfe-jump-links--BorderColor: #e00; --pfe-jump-links--FontSize: 16px; --pfe-jump-links__heading--FontSize: 12px;"
-        autobuild>
-        <h4 slot="heading">Jump to section</h4>
-=======
     <pfe-band color="lightest" aside-height="full" id="pfeband">
       <h2 style="text-align: center;" slot="pfe-band--header">PFE Jump Links - inside a pfe-band aside</h2>
       <pfe-jump-links-nav id="jumplinks-band" sr-text="Page navigation" autobuild slot="pfe-band--aside" style="position:sticky;top:65;">
->>>>>>> 5cba1f41
       </pfe-jump-links-nav>
       <div class="pfe-l-grid__item pfe-m-12-col pfe-m-9-col-on-lg">
         <pfe-jump-links-panel scrolltarget="jumplinks1000" id="jumplinks1000-panel">
