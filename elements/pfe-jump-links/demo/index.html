--- conflicted
+++ resolved
@@ -553,14 +553,8 @@
   <h2 style="text-align: center; margin: 60px auto;">PFE Jump Links - autobuild (w/ sub sections)</h2>
   <div style="margin-bottom: 400px;" class="pfe-l-grid">
     <div class="sticky pfe-l-grid__item pfe-m-12-col pfe-m-3-col-on-lg">
-<<<<<<< HEAD
-      <pfe-jump-links-nav default autobuild id="jumplinks8">
-        <h4 class="pfe-jump-links-nav--heading" slot="pfe-jump-links-nav--heading" id="pfe-jump-links-nav--heading">Jump
-          to section</h4>
-=======
       <pfe-jump-links-nav default autobuild id="jumplinks8" sr-text="Page navigation">
         <h4 class="pfe-jump-links-nav--heading" slot="pfe-jump-links-nav--heading" id="pfe-jump-links-nav--heading">Jump to section</h4>
->>>>>>> 0a98c41f
       </pfe-jump-links-nav>
     </div>
     <div class="pfe-l-grid__item pfe-m-12-col pfe-m-9-col-on-lg">
@@ -787,16 +781,9 @@
     </div>
   </div>
   <div>
-<<<<<<< HEAD
-    <pfe-jump-links-nav horizontal id="jumplinks9" offset="30">
-      <h4 class="pfe-jump-links-nav--heading" slot="pfe-jump-links-nav--heading">Jump to section</h4> <img
-        src="https://static.redhat.com/libs/redhat/brand-assets/2/corp/logo--200.png" alt=""
-        slot="pfe-jump-links-nav--logo">
-=======
-    <pfe-jump-links-nav horizontal id="jumplinks9" offset="30" sr-text="Page navigation" sr-text="Page navigation">
+    <pfe-jump-links-nav horizontal id="jumplinks9" offset="30" sr-text="Page navigation">
       <h4 class="pfe-jump-links-nav--heading" slot="pfe-jump-links-nav--heading">Jump to section</h4>
       <img src="https://static.redhat.com/libs/redhat/brand-assets/2/corp/logo--200.png" alt="" slot="pfe-jump-links-nav--logo">
->>>>>>> 0a98c41f
       <ul class="pfe-jump-links-nav">
         <li class="pfe-jump-link-nav__item"> <a href="#section100">Section 1</a> </li>
         <li> <a href="#section200">Section 2</a> </li>
