<!-- ${this.hasAttribute("pfe-c-horizontal") ? `` :
`<pfe-accordion>
  <pfe-accordion-header>
  </pfe-accordion-header>
  <pfe-accordion-panel>`
}
    <nav>
      <h2 class="sr-only" hidden>Page navigation</h2>
      ${ this.has_slot("heading") ?
      `<slot class="pfe-jump-links-nav--heading" name="pfe-jump-links-nav--heading" id="pfe-jump-links-nav--heading"></slot>`
      : `<h4 class="pfe-jump-links-nav--heading" id="pfe-jump-links-nav--heading">Jump to section</h4>`
      }
      ${ this.has_slot("pfe-jump-links-nav--logo") ?
      `<slot class="pfe-jump-links-nav--logo" name="pfe-jump-links-nav--logo"></slot>`
      : ``
      }
    
      <div id="container"></div>
      ${ this.has_slot("pfe-jump-links-nav--cta") ?
      `<slot class="pfe-jump-links-nav--cta" name="pfe-jump-links-nav--cta"></slot>`
      : ``
      }
    </nav>
    ${this.hasAttribute("pfe-c-horizontal") ? `` :
  `</pfe-accordion-panel>
</pfe-accordion>`
}
  old version^^ -->

<<<<<<< HEAD
${this.hasAttribute("horizontal") ? `` :
`<pfe-accordion>
  <pfe-accordion-header>
  </pfe-accordion-header>
  <pfe-accordion-panel>`
    }
    <nav>
      <slot class="pfe-jump-links-nav__heading" name="pfe-jump-links-nav--heading" id="pfe-jump-links-nav--heading">
      </slot>
      <slot class="pfe-jump-links-nav__logo" name="pfe-jump-links-nav--logo"></slot>
      <div id="container"></div>
      <slot class="pfe-jump-links-nav__cta" name="pfe-jump-links-nav--cta"></slot>
    </nav>
    ${this.hasAttribute("horizontal") ? `` :
    `</pfe-accordion-panel>
</pfe-accordion>`
}
=======
  ${this.hasAttribute("pfe-c-horizontal") ? `` :
  `<pfe-accordion>
    <pfe-accordion-header>
    </pfe-accordion-header>
    <pfe-accordion-panel>`
      }
      <nav>
        <slot class="pfe-jump-links-nav__heading" name="pfe-jump-links-nav--heading" id="pfe-jump-links-nav--heading">
        </slot>
        <slot class="pfe-jump-links-nav__logo" name="pfe-jump-links-nav--logo"></slot>
        <div id="container"></div>
        <slot class="pfe-jump-links-nav__cta" name="pfe-jump-links-nav--cta"></slot>
      </nav>
      ${this.hasAttribute("pfe-c-horizontal") ? `` :
      `</pfe-accordion-panel>
  </pfe-accordion>`
  }
>>>>>>> 9a327eea
<|MERGE_RESOLUTION|>--- conflicted
+++ resolved
@@ -27,25 +27,6 @@
 }
   old version^^ -->
 
-<<<<<<< HEAD
-${this.hasAttribute("horizontal") ? `` :
-`<pfe-accordion>
-  <pfe-accordion-header>
-  </pfe-accordion-header>
-  <pfe-accordion-panel>`
-    }
-    <nav>
-      <slot class="pfe-jump-links-nav__heading" name="pfe-jump-links-nav--heading" id="pfe-jump-links-nav--heading">
-      </slot>
-      <slot class="pfe-jump-links-nav__logo" name="pfe-jump-links-nav--logo"></slot>
-      <div id="container"></div>
-      <slot class="pfe-jump-links-nav__cta" name="pfe-jump-links-nav--cta"></slot>
-    </nav>
-    ${this.hasAttribute("horizontal") ? `` :
-    `</pfe-accordion-panel>
-</pfe-accordion>`
-}
-=======
   ${this.hasAttribute("pfe-c-horizontal") ? `` :
   `<pfe-accordion>
     <pfe-accordion-header>
@@ -62,5 +43,4 @@
       ${this.hasAttribute("pfe-c-horizontal") ? `` :
       `</pfe-accordion-panel>
   </pfe-accordion>`
-  }
->>>>>>> 9a327eea
+  }