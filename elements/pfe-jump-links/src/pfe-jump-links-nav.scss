// Please see the pfe-sass README for guidance on using these tools
@import "../../pfe-sass/pfe-sass";

$LOCAL: jump-links;

$variables: (
  horizontal-spacer: calc(#{pfe-var(container-padding)} * 2),
  vertical-spacer: calc(#{pfe-var(container-padding)} * 2),
  BackgroundColor: pfe-color(surface--lightest),
  BorderColor: #{pfe-color(ui-base)},
  FontSize: #{pfe-var(font-size--heading--epsilon)},
  heading: (FontSize: #{pfe-var(font-size--heading--zeta)}),
  link: (horizontal-spacer: calc(#{pfe-var(content-spacer)} / 4),
    vertical-spacer: calc(#{pfe-var(content-spacer)} / 4),
  ));

:host {
  @include pfe-print-variables($variables);

  box-sizing: border-box;
  font-family: #{pfe-var(font-family)};
  font-weight: #{pfe-var(font-weight--normal)};
  display: block;
  position: sticky;
  top: calc(#{pfe-var(container-spacer)} * 4);
  padding-left: 0;

  @media(min-width: #{pfe-breakpoint(lg)}) {
    padding: #{pfe-local(vertical-spacer)} #{pfe-local(horizontal-spacer)};
  }

  &[pfe-sticky=false] {
    position: relative;
  }

  nav {
    visibility: visible;
  }

  pfe-accordion {
    --pfe-accordion--BackgroundColor: transparent;
    --pfe-accordion--BorderColor: #ccc;
    --pfe-accordion--BorderColor--accent: transparent;
    --pfe-accordion--accent: transparent;
    --pfe-accordion--BorderColor: transparent;
    --pfe-accordion--BorderColor--accent: transparent;
  @media(min-width: #{pfe-breakpoint(lg)}) {
    --pfe-accordion--base--Padding: 0 !important;
  }
    // hide accordion left border:
    --pfe-theme--surface--border-style: solid;
    --pfe-theme--color--surface--border: transparent;
    --pfe-theme--color--ui-base--on-dark: transparent;
    --pfe-theme--color--ui-base: transparent;

    button {
      text-decoration: none;
    }
  }

  pfe-accordion-header {
    position: sticky;
    top: 0;
  }
}

.pfe-jump-links-nav {
  margin: 0;
  list-style: none;
<<<<<<< HEAD
  padding: 0;

  &--heading {
=======
  &__heading {
>>>>>>> 0a98c41f
    margin: 0;
    margin-bottom: calc(#{pfe-var(container-spacer)} * 1);
    font-size: #{pfe-local($cssvar: FontSize, $region: heading)};
    font-weight: #{pfe-var(font-weight--normal)};
    text-transform: uppercase;

    @media (max-width: #{pfe-breakpoint(lg, $max: true)}) {
      display: none;
    }
  }

  .sub-nav {
    margin: 0;
    padding: 0;
    overflow-y: hidden;
    transition: flex 1s linear;
    display: flex;
    flex-direction: column;
    flex: 0;
  }

  li {
    border-left: #{pfe-var(surface--border-width--heavy)} solid transparent;
    display: block;
    text-decoration: none;

    &.expand {
      .sub-nav {
        flex: 1;
      }

      .sub-section {
        display: table;
        height: auto;
      }
    }
  }

  a {
    display: table;
    text-decoration: none;
    font-size: #{pfe-local(FontSize)};
    padding: #{pfe-local(vertical-spacer, $region: link)} #{pfe-local(horizontal-spacer, $region: link)};
    line-height: #{pfe-var(line-height)};
    position: relative;

    &.sub-section {
      @media(min-width: #{pfe-breakpoint(lg)}) {
        display: none;
      }

      margin-left: calc(#{pfe-var(container-spacer)} * 0.75);
      font-size: calc(#{pfe-local(FontSize)} * 0.85);
      padding: calc(#{pfe-local(vertical-spacer, $region: link)} * 0.8) calc(#{pfe-local(horizontal-spacer, $region: link)} * 0.8);
    }

    &::after {
      content: "";
      position: absolute;
      width: calc(100% - 4px);
      height: calc(100% - 4px);
      top: 0;
      left: 0;
    }

    &:focus {
      outline: none;

      &::after {
        border-radius: 3px;
        border: 2px solid #{pfe-color(link)};
      }
    }
  }
}

:host([default]) {
  background-color: #{pfe-local(BackgroundColor)};

  @media (max-width: #{pfe-breakpoint(lg, $max: true)}) {
    pfe-accordion {
      border: 1px solid #{pfe-color(ui-disabled)};
    }

    pfe-accordion-header {
      background-color: #{pfe-color(surface--lightest)};
      --theme: light;
    }
  }

  @media(min-width: #{pfe-breakpoint(lg)}) {
    border: 1px solid transparent;
  }

  ::slotted([slot="pfe-jump-links-nav--heading"]) {
    color: #{pfe-broadcasted(text)};
  }

  .pfe-jump-links-nav {
    border-left: #{pfe-var(surface--border-width)} #{pfe-var(surface--border-style)} #{pfe-color(ui-disabled)};
  }

  li {
    &[active] {
      border-left-color: #{pfe-local(BorderColor)};
    }
  }

  a {
    color: #{pfe-color(ui-disabled--text)};
    position: relative;

    &:hover {
      color: #{pfe-color(surface--darkest)};
    }

    &[active] {
      color: #{pfe-color(surface--darkest)};
    }

    &::after {
      content: "";
      position: absolute;
      width: calc(100% - 4px);
      height: calc(100% - 4px);
      top: 0;
      left: 0;
    }

    &:focus {
      outline: none;

      &::after {
        border-radius: 3px;
        border: 2px solid #{pfe-color(link--on-dark)}
      }
    }
  }
}

:host([pfe-color="darkest"]) {
  --theme: dark;

  pfe-accordion-header,
  pfe-accordion-panel,
  button[aria-expanded=true] {
    --pfe-accordion--BackgroundColor: #{pfe-color(surface--darkest)};
    --pfe-jump-links--BackgroundColor: #{pfe-color(surface--darkest)};
  }

  ::slotted([slot="pfe-jump-links-nav--heading"]) {
    color: #{pfe-color(surface--lighter)};
  }

  background-color: #{pfe-color(surface--darkest)};
  border: 1px solid #{pfe-color(ui-disabled--text)};

  .pfe-jump-links-nav {
    border-left: 1px solid #{pfe-color(ui-disabled--text)};

    li {
      &[active] {
        border-left: 3px #{pfe-var(surface--border-style)} #{pfe-color(ui-accent)};
      }
    }

    a {
      color: #{pfe-color(ui-complement--focus--on-dark)};

      &:hover {
        color: #{pfe-color(ui-complement--hover--on-dark)};
      }

      &[active] {
        color: #{pfe-color(ui-complement--on-dark)};
      }

      &::after {
        content: "";
        position: absolute;
        width: calc(100% - 4px);
        height: calc(100% - 4px);
        top: 0;
        left: 0;
      }

      &:focus {
        outline: none;

        &::after {
          border-radius: 3px;
          border: 2px solid #{pfe-color(link--on-dark)};
        }
      }
    }
  }
}

:host([hidden]) {
  display: none;
}

:host([horizontal]) {
  padding: 0;
  top: 0;
  width: 100%;

  nav {
    min-height: calc(#{pfe-var(container-spacer)} * 5.5);
    background-color: pfe-color(surface--lighter);
    display: flex;
    position: relative;
<<<<<<< HEAD

    .pfe-jump-links-nav--heading {
=======
    .pfe-jump-links-nav__heading {
>>>>>>> 0a98c41f
      display: none;
    }

    ::slotted([slot="pfe-jump-links-nav--logo"]) {
      position: absolute;
      left: 0;
      max-height: calc(#{pfe-var(container-spacer)} * 3.5);
      max-width: calc(#{pfe-var(container-spacer)} * 14);
      top: calc(#{pfe-var(container-spacer)} * 1);

      @media (max-width: #{pfe-breakpoint(lg, $max: true)}) {
        left: calc(#{pfe-var(container-spacer)} * 2);
      }

      @media(min-width: #{pfe-breakpoint(lg)}) {
        left: calc(#{pfe-var(container-spacer)} * 4);
      }
    }

    ::slotted([slot="pfe-jump-links-nav--cta"]) {
      position: absolute;

      @media (max-width: #{pfe-breakpoint(lg, $max: true)}) {
        right: calc(#{pfe-var(container-spacer)} * 2);
      }

      @media(min-width: #{pfe-breakpoint(lg)}) {
        right: calc(#{pfe-var(container-spacer)} * 4);
      }

      top: calc(#{pfe-var(container-spacer)} * 1);
    }
  }

  #container {
    flex: 1;
    display: flex;
    justify-items: center;
    flex-direction: column;
  }

  .pfe-jump-links-nav {
    display: block;
    text-align: center;
    flex: 1;
    display: flex;
    padding: 0;
    width: auto;
    margin-left: auto;
    margin-right: auto;

    li {
      padding: 0 calc(#{pfe-var(container-spacer)} * 1.5);
      display: flex;
      height: calc(#{pfe-var(container-spacer)} * 5);
      align-items: center;
      border-top: 4px solid transparent;
      border-bottom: 4px solid transparent;
      border-left: none;
      border-right: none;

      &[active] {
        border-top: 4px solid #{pfe-color(ui-accent)};
      }
    }

    a {
      color: #{pfe-color(ui-disabled--text)};
      &[active] {
        color: #{pfe-color(surface--darkest)};
      }
      &:hover {
        color: #{pfe-color(surface--darkest)};
      }
    }
  }

  @media (max-width: #{pfe-breakpoint(lg, $max: true)}) {
    nav {
      min-height: calc(#{pfe-var(container-spacer)} * 5.5);
      background-color: #{pfe-color(surface--lighter)}
    }

    .pfe-jump-links-nav {
      display: none;
    }
  }
}

@media(min-width: #{pfe-breakpoint(lg)}) {
  pfe-accordion-header {
    visibility: collapse !important;
    display: none;
  }

  pfe-accordion-panel {
    visibility: collapse;
    display: none;
    opacity: 1;
    display: block;
  }

  pfe-accordion-panel>pfe-jump-links-nav {
    width: 100%;
    display: block;
    visibility: visible;
  }
}<|MERGE_RESOLUTION|>--- conflicted
+++ resolved
@@ -67,13 +67,8 @@
 .pfe-jump-links-nav {
   margin: 0;
   list-style: none;
-<<<<<<< HEAD
   padding: 0;
-
-  &--heading {
-=======
   &__heading {
->>>>>>> 0a98c41f
     margin: 0;
     margin-bottom: calc(#{pfe-var(container-spacer)} * 1);
     font-size: #{pfe-local($cssvar: FontSize, $region: heading)};
@@ -286,12 +281,7 @@
     background-color: pfe-color(surface--lighter);
     display: flex;
     position: relative;
-<<<<<<< HEAD
-
-    .pfe-jump-links-nav--heading {
-=======
     .pfe-jump-links-nav__heading {
->>>>>>> 0a98c41f
       display: none;
     }
 
