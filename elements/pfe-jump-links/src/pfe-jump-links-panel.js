--- conflicted
+++ resolved
@@ -83,11 +83,6 @@
   connectedCallback() {
     super.connectedCallback();
 
-<<<<<<< HEAD
-    this._makeSpacers();
-
-=======
->>>>>>> f7e425f0
     this._init();
   }
 
@@ -96,17 +91,6 @@
     this._observer.disconnect();
   }
 
-<<<<<<< HEAD
-=======
-  _isValidMarkup() {
-    if ([...this.sections].length === 0) {
-      this.warn(
-        `This panel does not contain any headings labeled with the ${this.tag}__section class. Please add that class and an ID to any heading you would like surfaced in the jump links navigation.`
-      );
-    }
-  }
-
->>>>>>> f7e425f0
   _makeSpacers() {
     if (!this.spacers) return;
     if (!this.sections || [...this.sections].length <= 0) return;
@@ -141,9 +125,6 @@
   }
 
   _init() {
-    // Validate and throw warnings about improper markup
-    this._isValidMarkup();
-
     // Adding spacers to the panel is opt-in
     // note: this was because determining the scroll-to point
     // was easier with the scroll animation than working through
