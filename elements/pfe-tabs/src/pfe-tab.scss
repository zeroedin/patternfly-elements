--- conflicted
+++ resolved
@@ -76,22 +76,6 @@
   }
 }
 
-<<<<<<< HEAD
-  @at-root #{&}([on="saturated"]) {
-    --pfe-tabs--Color: #{darken($pf-color-white, 20%)};
-    --pfe-tabs--focus: #{pfe-color(link--focus--on-saturated)};
-    --pfe-tabs--highlight: #{pfe-color(text--on-saturated)};
-  }
-
-  @at-root #{&}([aria-selected="true"]) {
-    --pfe-tabs--Color: #{$pf-color-black-1000};
-    --pfe-tabs__tab--BorderColor: transparent;
-    --pfe-tabs__tab--BorderBottom: #{pfe-var(surface--border-width--heavy)} #{pfe-var(surface--border-style)} #{pfe-local(highlight)};
-    @include browser-query(ie11) {
-      color: #{$pf-color-black-1000};
-      border-bottom: #{pfe-var(surface--border-width--heavy)} #{pfe-var(surface--border-style)} #{pfe-color(ui-accent)};
-    }
-=======
 :host(:hover),
 :host(:focus),
 :host(:active) {
@@ -99,7 +83,6 @@
 
   #tab * {
     color: pfe-local(Color--focus);
->>>>>>> daca97f7
   }
 }
 
@@ -126,17 +109,9 @@
     border-left-width: 3px;
   }
 
-<<<<<<< HEAD
-    @include browser-query(ie11) {
-      // color: #{$pf-color-black-1000};
-      border-top-color: transparent;
-      border-right: #{pfe-var(surface--border-width--heavy)} #{pfe-var(surface--border-style)} #{pfe-color(ui-accent)};
-    }
-=======
   :host([vertical]:not([variant="earth"])) {
     border-left: pfe-var(ui--border-width) pfe-var(ui--border-style) pfe-var(surface--border);
     text-align: left !important;
->>>>>>> daca97f7
   }
 
   :host([vertical]:not([variant="earth"])[aria-selected="true"]) {
