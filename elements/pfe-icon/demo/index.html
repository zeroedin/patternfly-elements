--- conflicted
+++ resolved
@@ -1,42 +1,11 @@
 <!DOCTYPE html>
 <html>
-<<<<<<< HEAD
-  <head>
-    <title>PatternFly Elements: Icon Demo</title>
-
-    <meta charset="utf-8">
-    <meta name="viewport" content="width=device-width, minimum-scale=1.0, initial-scale=1.0, user-scalable=yes">
-
-    <noscript>
-      <link href="../../pfelement/dist/pfelement--noscript.min.css" rel="stylesheet">
-    </noscript>
-
-    <link href="../../pfelement/dist/pfelement.min.css" rel="stylesheet">
-
-    <!-- uncomment the es5-adapter if you're using the umd version -->
-    <script src="https://cdnjs.cloudflare.com/ajax/libs/webcomponentsjs/2.3.0/custom-elements-es5-adapter.js"></script>
-    <script src="https://cdnjs.cloudflare.com/ajax/libs/webcomponentsjs/2.3.0/webcomponents-bundle.js"></script>
-    <script src="https://cdnjs.cloudflare.com/ajax/libs/require.js/2.3.6/require.min.js"></script>
-    
-    <script>require([
-      '../dist/pfe-icon.umd.js',
-      '../../pfe-card/dist/pfe-card.umd.js'
-    ])</script>
-
-    <style type="text/css" media="screen">
-      body {
-        --pfe-icon--Color: orange;
-      }
-    </style>
-  </head>
-  <body unresolved>
-=======
 
 <head>
+  <title>PatternFly Elements: Icon Demo</title>
+
   <meta charset="utf-8">
   <meta name="viewport" content="width=device-width, minimum-scale=1.0, initial-scale=1.0, user-scalable=yes">
-
-  <title>PatternFly Element | pfe-icon Demo</title>
 
   <link rel="stylesheet" type="text/css" href="//overpass-30e2.kxcdn.com/overpass.css">
 
@@ -178,7 +147,6 @@
   <pfe-icon icon="foo-item"></pfe-icon>
 
   <pfe-band color="lightest" size="small">
->>>>>>> ca9428c2
     <h1>&lt;pfe-icon&gt;</h1>
   </pfe-band>
 
