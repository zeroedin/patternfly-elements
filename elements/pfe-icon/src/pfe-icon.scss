--- conflicted
+++ resolved
@@ -1,8 +1,21 @@
 @import "../../pfe-sass/pfe-sass";
-@include pfe-theme-contexts; // imports on="light" etc support
-
+@include pfe-theme-contexts;
 
 $LOCAL: icon;
+$LOCAL-VARIABLES: (
+  theme: light,
+  size: pfe-var(icon-size),
+  spacing: pfe-var(container-spacer),
+  color: transparent,
+  Padding: 0,
+  BackgroundColor: transparent,
+  BorderWidth: 0,
+);
+
+$LOCAL-VARIABLES: map-deep-merge($LOCAL-VARIABLES, (
+  Color: pfe-local(color, $fallback: pfe-broadcasted(text)),
+  BorderColor: pfe-local(color),
+));
 
 /// ===========================================================================
 /// Component Specific SASS Vars
@@ -17,33 +30,22 @@
 }
 
 :host {
-<<<<<<< HEAD
-  --pfe-icon--Spacing:                 #{pfe-var(container-spacer)};
-  --pfe-icon--Size:                    #{pfe-var(icon-size)};
-  --pfe-icon--Padding:                 0;
-  --pfe-icon--Color:                   #{pfe-broadcasted(text)};
-  --pfe-icon--BackgroundColor:         transparent;
-  --pfe-icon--BorderColor:             transparent;
-=======
   --theme: #{pfe-local(theme)};  
->>>>>>> 6919a2c9
 
   position: relative;
   display:  inline-block;
 
   // Supports sizing while preserving aspect ratio (despite layout)
-  max-width:   calc(#{pfe-local($cssvar: size, $fallback: pfe-var(icon-size))} + (#{pfe-local($cssvar: Padding, $fallback: 0)} * 2));
+  max-width:   calc(#{pfe-local(size)} + #{pfe-local(Padding)} * 2);
   width:       fit-content !important;
-  max-height:  calc(#{pfe-local($cssvar: size, $fallback: pfe-var(icon-size))} + (#{pfe-local($cssvar: Padding, $fallback: 0)} * 2));
+  max-height:  calc(#{pfe-local(size)} + #{pfe-local(Padding)} * 2);
   height:      fit-content !important;
   line-height: 0;
 
-  @include pfe-theme-contexts();
-
   @at-root #{&}([data-block]) {
     display: block;
-    margin-bottom: #{pfe-local($cssvar: spacing, $fallback: pfe-var(container-spacer))};
-    margin-top:    #{pfe-local($cssvar: spacing, $fallback: pfe-var(container-spacer))};
+    margin-bottom: pfe-local(spacing);
+    margin-top:    pfe-local(spacing);
 
     &:first-child {
       margin-top: 0;
@@ -51,23 +53,17 @@
   }
 
   svg {
-    width: #{pfe-local($cssvar: size, $fallback: pfe-var(icon-size))};
-    height:#{pfe-local($cssvar: size, $fallback: pfe-var(icon-size))};
+    width:  pfe-local(size);
+    height: pfe-local(size);
   }
 }
 
 :host(:not(.load-failed)) {
   vertical-align: middle;
   border-radius: 50%;
-<<<<<<< HEAD
-  background-color: #{pfe-local(BackgroundColor, transparent)};
-  border: #{$pfe-icon--border-width} #{$pfe-icon--border-style} #{pfe-local(BorderColor, transparent)};
-  padding: #{pfe-local(Padding, 0)};
-=======
-  background-color: #{pfe-local($cssvar: BackgroundColor, $fallback: transparent)};
-  border: #{pfe-local(BorderWidth, 0)} #{pfe-var(ui--border-style)} #{pfe-local($cssvar: BorderColor, $fallback: #{pfe-local($cssvar: color, $fallback: transparent)})};
-  padding: #{pfe-local($cssvar: Padding, $fallback: 0)};
->>>>>>> 6919a2c9
+  background-color: pfe-local(BackgroundColor);
+  border: pfe-local(BorderWidth) pfe-var(ui--border-style) pfe-local(BorderColor);
+  padding: pfe-local(Padding);
 
   @include browser-query(ie11) {
       @include greyscale-fallback();
@@ -86,7 +82,7 @@
   }
 
   filter feFlood {
-    flood-color: #{pfe-local($cssvar: Color, $fallback: #{pfe-local(color, #{pfe-apply-broadcast(text)})})};
+    flood-color: pfe-local(Color);
   }
 
   .pfe-icon--fallback {
@@ -117,71 +113,35 @@
   --pfe-icon--size: 14px;
 }
 
-<<<<<<< HEAD
-@each $color in (base, complement, accent) {
-  :host([color="#{$color}"]) {
-    --pfe-broadcasted--text: #{pfe-var(ui-#{$color})};
-=======
 @each $level in (critical, important, moderate, success, info, default) {
   :host([pfe-color="#{$level}"]) {
-    --pfe-icon--color: #{pfe-color(feedback--#{$level})};
+    --pfe-icon--color: #{pfe-var(feedback--#{$level})};
     @if $level != "moderate" {
       --pfe-icon--theme: dark;
     }
->>>>>>> 6919a2c9
   }
 }
 
 @each $color in (base, lightest, lighter, darker, darkest, complement, accent) {
   :host([pfe-color="#{$color}"]) {
     $theme: map-deep-get($pfe-colors, surface--#{$color}--theme);
-    --pfe-icon--color:  #{pfe-color(surface--#{$color})};
+    --pfe-icon--color:  #{pfe-var(surface--#{$color})};
     --pfe-icon--theme: #{$theme};
   }
 }
 
 // May need Feedback Darkest colors too.
 
-<<<<<<< HEAD
-:host([circled]) {
-  --pfe-icon--BackgroundColor:       transparent;
-  --pfe-icon--BorderColor:           #{pfe-var(surface--border)};
-  --pfe-icon--Padding:               #{$pfe-icon--padding};
+:host([pfe-circled]:not([pfe-circled="false"])) {
+  --pfe-icon--BackgroundColor: #{pfe-local(color, $fallback: pfe-var(surface--lightest))};
+  --pfe-icon--Color:           #{pfe-broadcasted(text)};
+  --pfe-icon--Padding:         .5em;
+  --pfe-icon--BorderWidth:     #{pfe-var(ui--border-width)};
+  --pfe-icon--BorderColor:     #{pfe-local(color, $fallback: pfe-var(surface--border))};
 }
 
-@each $color in (base, lightest, lighter, darker, darkest, complement, accent) {
-  $name: if($color == lighter, light, if($color == darker, dark, $color));
-  :host([circled="#{$name}"]) {
-    --pfe-icon--BackgroundColor:       #{pfe-var(surface--#{$color})};
-    --pfe-icon--BorderColor:           transparent;
-    @include pfe-set-broadcast-theme(#{pfe-get-theme(surface--#{$color}--theme)});
-  }
-=======
-:host([pfe-circled]:not([pfe-circled="false"])) {
-  --pfe-icon--BackgroundColor: #{pfe-local($cssvar: color, $fallback: pfe-color(surface--lightest))};
-  --pfe-icon--Color:           #{pfe-apply-broadcast(text)};
-  --pfe-icon--Padding:         .5em;
-  --pfe-icon--BorderWidth:     #{pfe-var(ui--border-width)};
-  --pfe-icon--BorderColor:     #{pfe-local(color, #{pfe-color(surface--border)})};
->>>>>>> 6919a2c9
-}
-
-:host(.load-failed) {
-  --pfe-icon--BackgroundColor: transparent;
-  --pfe-icon--BorderColor: transparent;
-  --pfe-icon--Padding: 0;
-
-  ::slotted(*:first-child) {
-    margin-top: 0;
-  }
-
-  ::slotted(*:last-child) {
-    margin-bottom: 0;
-  }
-
-  svg image {
-    display: none;
-  }
+:host(.load-failed) svg image {
+  display: none;
 }
 
 :host(.load-failed.has-fallback) svg,
