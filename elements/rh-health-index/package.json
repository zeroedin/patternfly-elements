--- conflicted
+++ resolved
@@ -1,14 +1,10 @@
 {
   "name": "@rhelements/rh-health-index",
-<<<<<<< HEAD
-  "version": "1.0.0-prerelease.6",
-=======
   "rhelement": {
     "className": "RhHealthIndex",
     "elementName": "rh-health-index"
   },
-  "version": "1.0.0-prerelease.3",
->>>>>>> 1cec7ae9
+  "version": "1.0.0-prerelease.6",
   "publishConfig": {
     "access": "public"
   },
