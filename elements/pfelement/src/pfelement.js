import { autoReveal } from "./reveal.js";
import { isAllowedType, isValidDefaultType } from "./attrDefValidators.js";
// Import polyfills: includes
import "./polyfills--pfelement.js";

const prefix = "pfe";

class PFElement extends HTMLElement {
  /**
   * A boolean value that indicates if the logging should be printed to the console; used for debugging.
   *
   * @example In a JS file or script tag: `PFElement._debugLog = true;`
   */
  static debugLog(preference = null) {
    if (preference !== null) {
      PFElement._debugLog = !!preference;
    }
    return PFElement._debugLog;
  }

  /**
   * A boolean value that indicates if the performance should be tracked.
   *
   * @example In a JS file or script tag: `PFElement._trackPerformance = true;`
   */
  static trackPerformance(preference = null) {
    if (preference !== null) {
      PFElement._trackPerformance = !!preference;
    }
    return PFElement._trackPerformance;
  }

  /**
   * A logging wrapper which checks the debugLog boolean and prints to the console if true.
   *
   * @example `PFElement.log("Hello")`
   */
  static log(...msgs) {
    if (PFElement.debugLog()) {
      console.log(...msgs);
    }
  }

  /**
   * Local logging that outputs the tag name as a prefix automatically
   *
   * @example In a component's function: `this.log("Hello")`
   */
  log(...msgs) {
    PFElement.log(`[${this.tag}${this.id ? `#${this.id}` : ""}]: ${msgs.join(", ")}`);
  }

  /**
   * A console warning wrapper which formats your output with useful debugging information.
   *
   * @example `PFElement.warn("Hello")`
   */
  static warn(...msgs) {
    console.warn(...msgs);
  }

  /**
   * Local warning wrapper that outputs the tag name as a prefix automatically.
   *
   * @example In a component's function: `this.warn("Hello")`
   */
  warn(...msgs) {
    PFElement.warn(`[${this.tag}${this.id ? `#${this.id}` : ``}]: ${msgs.join(", ")}`);
  }

  /**
   * A console error wrapper which formats your output with useful debugging information.
   *
   * @example `PFElement.error("Hello")`
   */
  static error(...msgs) {
    throw new Error([...msgs].join(" "));
  }

  /**
   * Local error wrapper that outputs the tag name as a prefix automatically.
   *
   * @example In a component's function: `this.error("Hello")`
   */
  error(...msgs) {
    PFElement.error(`[${this.tag}${this.id ? `#${this.id}` : ``}]:`, ...msgs);
  }

  /**
   * A global definition of component types (a general way of defining the purpose of a
   * component and how it is put together).
   */
  static get PfeTypes() {
    return {
      Container: "container",
      Content: "content",
      Combo: "combo"
    };
  }

  /**
   * The current version of a component; set by the compiler using the package.json data.
   */
  static get version() {
    return "{{version}}";
  }

  /**
   * A local alias to the static version.
   *
   * @example: In the console: `PfeAccordion.version`
   */
  get version() {
    return this._pfeClass.version;
  }

  /**
   * Global property definitions: properties managed by the base class that apply to all components.
   */
  static get properties() {
    return {
      pfelement: {
        title: "Upgraded flag",
        type: Boolean,
        default: true,
        observer: "_upgradeObserver"
      },
      on: {
        title: "Context",
        description: "Describes the visual context (backgrounds).",
        type: String,
        values: ["light", "dark", "saturated"],
        default: el => el.contextVariable,
        observer: "_onObserver"
      },
      context: {
        title: "Context hook",
        description: "Lets you override the system-set context.",
        type: String,
        values: ["light", "dark", "saturated"],
        observer: "_contextObserver"
      },
      // @TODO: Deprecated with 1.0
      oldTheme: {
        type: String,
        values: ["light", "dark", "saturated"],
        alias: "context",
        attr: "pfe-theme"
      },
      _style: {
        title: "Custom styles",
        type: String,
        attr: "style",
        observer: "_inlineStyleObserver"
      },
      type: {
        title: "Component type",
        type: String,
        values: ["container", "content", "combo"]
      }
    };
  }

  static get observedAttributes() {
    const properties = this.allProperties;
    if (properties) {
      const oa = Object.keys(properties)
        .filter(prop => properties[prop].observer || properties[prop].cascade || properties[prop].alias)
        .map(p => this._convertPropNameToAttrName(p));
      return [...oa];
    }
  }

  /**
   * A quick way to fetch a random ID value.
   * _Note:_ All values are prefixes with `pfe` automatically to ensure an ID-safe value is returned.
   *
   * @example: In a component's JS: `this.id = this.randomID;`
   */
  get randomId() {
    return (
      `${prefix}-` +
      Math.random()
        .toString(36)
        .substr(2, 9)
    );
  }

  /**
   * Set the --context variable with the provided value in this component.
   */
  set contextVariable(value) {
    this.cssVariable("context", value);
  }

  /**
   * Get the current value of the --context variable in this component.
   * @return {string} [dark|light|saturated]
   */
  get contextVariable() {
    /* @DEPRECATED --theme in 1.0, to be removed in 2.0 */
    return this.cssVariable("context") || this.cssVariable("theme");
  }

  /**
   * Returns a boolean statement of whether or not this component contains any light DOM.
   * @returns {boolean}
   * @examples `if(this.hasLightDOM()) this._init();`
   */
  hasLightDOM() {
    return this.children.length || this.textContent.trim().length;
  }

  /**
   * Returns a boolean statement of whether or not that slot exists in the light DOM.
   *
   * @example: `this.hasSlot("header")`
   */
  hasSlot(name) {
    if (!name) {
      this.warn(`Please provide at least one slot name for which to search.`);
      return;
    }

    switch (typeof name) {
      case "string":
        return (
          [...this.children].filter(child => child.hasAttribute("slot") && child.getAttribute("slot") === name).length >
          0
        );
      case "array":
        return name.reduce(
          n =>
            [...this.children].filter(child => child.hasAttribute("slot") && child.getAttribute("slot") === n).length >
            0
        );
      default:
        this.warn(
          `Did not recognize the type of the name provided to hasSlot; this funciton can accept a string or an array.`
        );
        return;
    }
  }

  /**
   * Returns an array with all the slot with the provided name defined in the light DOM.
   * If no value is provided (i.e., `this.getSlot()`), it returns all unassigned slots.
   *
   * @example: `this.hasSlot("header")`
   */
  getSlot(name = "unassigned") {
    if (name !== "unassigned") {
      return [...this.children].filter(child => child.hasAttribute("slot") && child.getAttribute("slot") === name);
    } else {
      return [...this.children].filter(child => !child.hasAttribute("slot"));
    }
  }

  cssVariable(name, value, element = this) {
    name = name.substr(0, 2) !== "--" ? "--" + name : name;
    if (value) {
      element.style.setProperty(name, value);
      return value;
    }
    return (
      window
        .getComputedStyle(element)
        .getPropertyValue(name)
        .trim() || null
    );
  }

  /**
   * This alerts nested components to a change in the context
   */
  contextUpdate() {
    // If a value has been set, alert any nested children of the change
    [...this.querySelectorAll("*"), ...this.shadowRoot.querySelectorAll("*")]
      .filter(item => item.tagName.toLowerCase().slice(0, 4) === `${prefix}-`)
      .map(child => {
        this.log(`Update context of ${child.tag}`);
        Promise.all([customElements.whenDefined(child.tagName.toLowerCase())]).then(() => {
          // Ask the component to recheck it's context in case it changed
          child.resetContext(this.on);
        });
      });
  }

  resetContext(fallback) {
    this.log(`Resetting context on ${this.tag}`);
    // Priority order for context values to be pulled from:
    //--> 1. context (OLD: pfe-theme)
    //--> 2. --context (OLD: --theme)
    let value = this.context || this.contextVariable || fallback;
    this.on = value;
  }

  constructor(pfeClass, { type = null, delayRender = false } = {}) {
    super();

    this._pfeClass = pfeClass;
    this.tag = pfeClass.tag;
    this._parseObserver = this._parseObserver.bind(this);

    // Set up the mark ID based on existing ID on component if it exists
    if (!this.id) {
      this._markId = this.randomId.replace("pfe", this.tag);
    } else if (this.id.startsWith("pfe-") && !this.id.startsWith(this.tag)) {
      this._markId = this.id.replace("pfe", this.tag);
    } else {
      this._markId = `${this.tag}-${this.id}`;
    }

    this._markCount = 0;

    // TODO: Deprecated for 1.0 release
    this.schemaProps = pfeClass.schemaProperties;

    // TODO: Migrate this out of schema for 1.0
    this.slots = pfeClass.slots;

    this.template = document.createElement("template");

    // Set the default value to the passed in type
    if (type && this._pfeClass.allProperties.type) this._pfeClass.allProperties.type.default = type;

    // Initalize the properties and attributes from the property getter
    this._initializeProperties();

    this.attachShadow({ mode: "open" });

    // Tracks if the component has been initially rendered. Useful if for debouncing
    // template updates.
    this._rendered = false;

    if (!delayRender) this.render();
  }

  /**
   * Standard connected callback; fires when the component is added to the DOM.
   */
  connectedCallback() {
    this._initializeAttributeDefaults();

    if (window.ShadyCSS) window.ShadyCSS.styleElement(this);

    // If the slot definition exists, set up an observer
    if (typeof this.slots === "object") {
      this._slotsObserver = new MutationObserver(() => this._initializeSlots(this.tag, this.slots));
      this._initializeSlots(this.tag, this.slots);
    }
  }

  /**
   * Standard disconnected callback; fires when a componet is removed from the DOM.
   * Add your removeEventListeners here.
   */
  disconnectedCallback() {
    if (this._cascadeObserver) this._cascadeObserver.disconnect();
    if (this._slotsObserver) this._slotsObserver.disconnect();
  }

  /**
   * Attribute changed callback fires when attributes are updated.
   * This combines the global and the component-specific logic.
   */
  attributeChangedCallback(attr, oldVal, newVal) {
    if (!this._pfeClass.allProperties) return;

    let propName = this._pfeClass._attr2prop(attr);

    const propDef = this._pfeClass.allProperties[propName];

    // If the attribute that changed derives from a property definition
    if (propDef) {
      // If the property/attribute pair has an alias, copy the new value to the alias target
      if (propDef.alias) {
        const aliasedPropDef = this._pfeClass.allProperties[propDef.alias];
        const aliasedAttr = this._pfeClass._prop2attr(propDef.alias);
        const aliasedAttrVal = this.getAttribute(aliasedAttr);
        if (aliasedAttrVal !== newVal) {
          this[propDef.alias] = this._castPropertyValue(aliasedPropDef, newVal);
        }
      }

      // If the property/attribute pair has an observer, fire it
      // Observers receive the oldValue and the newValue from the attribute changed callback
      if (propDef.observer) {
        this[propDef.observer](this._castPropertyValue(propDef, oldVal), this._castPropertyValue(propDef, newVal));
      }

      // If the property/attribute pair has a cascade target, copy the attribute to the matching elements
      // Note: this handles the cascading of new/updated attributes
      if (propDef.cascade) {
        this._cascadeAttribute(attr, this._pfeClass._convertSelectorsToArray(propDef.cascade));
      }
    }
  }

  /**
   * Standard render function.
   */
  render() {
    this.shadowRoot.innerHTML = "";
    this.template.innerHTML = this.html;

    if (window.ShadyCSS) {
      window.ShadyCSS.prepareTemplate(this.template, this.tag);
    }

    this.shadowRoot.appendChild(this.template.content.cloneNode(true));

    this.log(`render`);

    // Cascade properties to the rendered template
    this.cascadeProperties();

    // Reset the display context
    this.resetContext();

    if (PFElement.trackPerformance()) {
      try {
        performance.mark(`${this._markId}-rendered`);

        if (this._markCount < 1) {
          this._markCount = this._markCount + 1;

          // Navigation start, i.e., the browser first sees that the user has navigated to the page
          performance.measure(`${this._markId}-from-navigation-to-first-render`, undefined, `${this._markId}-rendered`);

          // Render is run before connection unless delayRender is used
          performance.measure(
            `${this._markId}-from-defined-to-first-render`,
            `${this._markId}-defined`,
            `${this._markId}-rendered`
          );
        }
      } catch (err) {
        this.log(`Performance marks are not supported by this browser.`);
      }
    }

    // If the slot definition exists, set up an observer
    if (typeof this.slots === "object" && this._slotsObserver) {
      this._slotsObserver.observe(this, { childList: true });
    }

    // If an observer was defined, set it to begin observing here
    if (this._cascadeObserver) {
      this._cascadeObserver.observe(this, {
        attributes: true,
        childList: true,
        subtree: true
      });
    }

    this._rendered = true;
  }

  /**
   * A wrapper around an event dispatch to standardize formatting.
   */
  emitEvent(name, { bubbles = true, cancelable = false, composed = false, detail = {} } = {}) {
    this.log(`Custom event: ${name}`);
    this.dispatchEvent(
      new CustomEvent(name, {
        bubbles,
        cancelable,
        composed,
        detail
      })
    );
  }

  /**
   * Handles the cascading of properties to nested components when new elements are added
   * Attribute updates/additions are handled by the attribute callback
   */
  cascadeProperties(nodeList = null, attributes = null) {
    console.log({ nodeList, attributes });

    // Key on cascadePropBySelector cache is selector
    const cascade = this._pfeClass._getCache("cascadePropBySelector");

    let cascadeableAttributes = null;
    // Check provided attributes to help limit the scope of cascading
    if (attributes !== null && attributes.length > 0) {
      cascadeableAttributes = this.cascadeCheck(attributes);
      // If there are no cascadeable attributes, escape the method
      if (Object.keys(cascadeableAttributes).length === 0) return;
    }

    // If a cascade definition exists for this component
    if (cascade) {
<<<<<<< HEAD
      // Turn off the cascade observer
=======
      // @TODO This is here for IE11 processing; can move this after deprecation
>>>>>>> 9e3c8547
      if (window.ShadyCSS && this._cascadeObserver) this._cascadeObserver.disconnect();

      // Capture the element selectors from the cascade object
      let selectors = Object.keys(cascade);

      // Find out if anything in the nodeList matches any of the observed selectors for cacading properties
      if (selectors) {
<<<<<<< HEAD
        if (cascadeableAttributes !== null) {
          selectors = selectors.filter(item =>
            Object.values(cascadeableAttributes).filter(cascadeSelectors => cascadeSelectors.includes(item))
          );
        }

        const components = selectors
          .filter(item => item.slice(0, prefix.length + 1) === `${prefix}-`)
          .map(name => customElements.whenDefined(name));

        if (components)
          Promise.all(components).then(() => {
            this._copyAttributes(selectors, cascade);
=======
        if (nodeList) {
          [...nodeList].forEach(nodeItem => {
            selectors.forEach(selector => {
              // if this node has a match function (i.e., it's an HTMLElement, not
              // a text node), see if it matches the selector, otherwise drop it (like it's hot).
              if (nodeItem.matches && nodeItem.matches(selector)) {
                let attrName = cascade[selector];
                this._copyAttribute(attrName, nodeItem);
              }
            });
>>>>>>> 9e3c8547
          });
        } else {
          // If a match was found, cascade each attribute to the element
          const components = selectors
            .filter(item => item.slice(0, prefix.length + 1) === `${prefix}-`)
            .map(name => customElements.whenDefined(name));

          if (components)
            Promise.all(components).then(() => {
              this._cascadeAttributes(selectors, cascade);
            });
          else this._cascadeAttributes(selectors, cascade);
        }
      }

      // @TODO This is here for IE11 processing; can move this after deprecation
      if (window.ShadyCSS && this._rendered && this._cascadeObserver) {
        this._cascadeObserver.observe(this, {
          attributes: true,
          childList: true,
          subtree: true
        });
      }
    }
  }

  cascadeCheck(attributes) {
    let cascadeableAttributes = {};
    // Check provided attributes to help limit the scope of cascading
    attributes.forEach(attr => {
      // Key on cascadingProperties cache is property
      const cascadingProperties = this._pfeClass._getCache("cascadingProperties");
      if (Object.keys(cascadingProperties).includes(attr)) cascadeableAttributes[attr] = cascadingProperties[attr];
      // else this.warn(
      //     `${attr} is not a supported cascade property; please check the property definition for your component.`
      //   );
    });

    return cascadeableAttributes;
  }

  /* --- Observers for global properties --- */

  /**
   * This responds to changes in the pfelement attribute; indicates if the component upgraded
   * @TODO maybe we should use just the attribute instead of the class?
   * https://github.com/angular/angular/issues/15399#issuecomment-318785677
   */
  _upgradeObserver() {
    this.classList.add("PFElement");
  }

  /**
   * This responds to changes in the context attribute; manual override tool
   */
  _contextObserver(oldValue, newValue) {
    if (newValue && ((oldValue && oldValue !== newValue) || !oldValue)) {
      this.on = newValue;
      this.cssVariable("context", newValue);
    }
  }

  /**
   * This responds to changes in the context; source of truth for components
   */
  _onObserver(oldValue, newValue) {
    if ((oldValue && oldValue !== newValue) || (newValue && !oldValue)) {
      // Fire an event for child components
      this.contextUpdate();
    }
  }

  /**
   * This responds to inline style changes and greps for context or theme updates.
   * @TODO: --theme will be deprecated in 2.0
   */
  _inlineStyleObserver(oldValue, newValue) {
    this.log(`Style observer activated on ${this.tag}`);
    let newContext = "";
    // Grep for context/theme
    const regex = /--(?:context|theme):\s*(?:\"*(light|dark|saturated)\"*)/gi;
    let found = regex.exec(newValue);
    if (found) {
      newContext = found[1];
      // If the new context value differs from the on value, update
      if (newContext !== this.on && !this.context) this.on = newContext;
    }
  }

  /**
   * This is connected with a mutation observer that watches for updates to the light DOM
   * and pushes down the cascading values
   */
  _parseObserver(mutationsList) {
    let cascadeAttributes = [];

    // Iterate over the mutation list, look for cascade updates
    for (let mutation of mutationsList) {
      // If a new node is added, attempt to cascade attributes to it
      if (mutation.type === "childList" && mutation.addedNodes.length) {
        this.cascadeProperties(mutation.addedNodes);
      }
      // Cascade the change of attribute
      else if (mutation.type === "attributes" && mutation.attributeName) {
        if (!cascadeAttributes.includes(mutation.attributeName)) cascadeAttributes.push(mutation.attributeName);
      }
    }

    if (cascadeAttributes.length > 0) this.cascadeProperties(null, cascadeAttributes);
  }
  /* --- End observers --- */

  /**
   * Validate that the property meets the requirements for type and naming.
   */
  static _validateProperties() {
    for (let propName in this.allProperties) {
      const propDef = this.allProperties[propName];

      // Verify that properties conform to the allowed data types
      if (!isAllowedType(propDef)) {
        this.error(`Property "${propName}" on ${this.name} must have type String, Number, or Boolean.`);
      }

      // Verify the property name conforms to our naming rules
      if (!/^[a-z_]/.test(propName)) {
        this.error(
          `Property ${this.name}.${propName} defined, but prop names must begin with a lower-case letter or an underscore`
        );
      }

      const isFunction = typeof propDef.default === "function";

      // If the default value is not the same type as defined by the property
      // and it's not a function (we can't validate the output of the function
      // on the class level), throw a warning
      if (propDef.default && !isValidDefaultType(propDef) && !isFunction)
        this.error(
          `[${this.name}] The default value \`${propDef.default}\` does not match the assigned type ${propDef.type.name} for the \'${propName}\' property`
        );
    }
  }

  /**
   * Convert provided property value to the correct type as defined in the properties method.
   */
  _castPropertyValue(propDef, attrValue) {
    switch (propDef.type) {
      case Number:
        // map various attribute string values to their respective
        // desired property values
        return {
          [attrValue]: Number(attrValue),
          null: null,
          NaN: NaN,
          undefined: undefined
        }[attrValue];

      case Boolean:
        return attrValue !== null;

      case String:
        return {
          [attrValue]: attrValue,
          undefined: undefined
        }[attrValue];

      default:
        return attrValue;
    }
  }

  /**
   * Map provided value to the attribute name on the component.
   */
  _assignValueToAttribute(obj, attr, value) {
    // If the default is false and the property is boolean, we don't need to do anything
    const isBooleanFalse = obj.type === Boolean && !value;
    const isNull = value === null;
    const isUndefined = typeof value === "undefined";

    // If the attribute is not defined, set the default value
    if (isBooleanFalse || isNull || isUndefined) {
      this.removeAttribute(attr);
    } else {
      // Boolean values get an empty string: https://html.spec.whatwg.org/multipage/common-microsyntaxes.html#boolean-attributes
      if (obj.type === Boolean && typeof value === "boolean") {
        this.setAttribute(attr, "");
      } else {
        // Validate against the provided values
        if (obj.values) {
          this._validateAttributeValue(obj, attr, value);
        }

        // Still accept the value provided even if it's not valid
        this.setAttribute(attr, value);
      }
    }
  }

  /**
   * Maps the defined slots into an object that is easier to query
   */
  _initializeSlots(tag, slots) {
    this.log("Validate slots...");

    if (window.ShadyCSS && this._slotsObserver) this._slotsObserver.disconnect();

    // Loop over the properties provided by the schema
    Object.keys(slots).forEach(slot => {
      let slotObj = slots[slot];

      // Only attach the information if the data provided is a schema object
      if (typeof slotObj === "object") {
        let slotExists = false;
        let result = [];
        // If it's a named slot, look for that slot definition
        if (slotObj.namedSlot) {
          // Check prefixed slots
          result = this.getSlot(`${tag}--${slot}`);
          if (result.length > 0) {
            slotObj.nodes = result;
            slotExists = true;
          }

          // Check for unprefixed slots
          result = this.getSlot(`${slot}`);
          if (result.length > 0) {
            slotObj.nodes = result;
            slotExists = true;
          }
          // If it's the default slot, look for direct children not assigned to a slot
        } else {
          result = [...this.children].filter(child => !child.hasAttribute("slot"));

          if (result.length > 0) {
            slotObj.nodes = result;
            slotExists = true;
          }
        }

        // If the slot exists, attach an attribute to the parent to indicate that
        if (slotExists) {
          this.setAttribute(`has_${slot}`, "");
        } else {
          this.removeAttribute(`has_${slot}`);
        }
      }
    });

    this.log("Slots validated.");

    if (window.ShadyCSS && this._slotsObserver) this._slotsObserver.observe(this, { childList: true });
  }

  /**
   * Sets up the property definitions based on the properties method.
   */
  _initializeProperties() {
    const properties = this._pfeClass.allProperties;
    let hasCascade = false;

    if (Object.keys(properties).length > 0) this.log(`Initialize properties`);

    for (let propName in properties) {
      const propDef = properties[propName];

      // Check if the property exists, throw a warning if it does.
      // HTMLElements have a LOT of properties; it wouldn't be hard
      // to overwrite one accidentally.
      if (typeof this[propName] !== "undefined") {
        this.log(
          `Property "${propName}" on ${this.constructor.name} cannot be defined because the property name is reserved`
        );
      } else {
        const attrName = this._pfeClass._prop2attr(propName);
        if (propDef.cascade) hasCascade = true;

        Object.defineProperty(this, propName, {
          get: () => {
            const attrValue = this.getAttribute(attrName);

            return this._castPropertyValue(propDef, attrValue);
          },
          set: rawNewVal => {
            // Assign the value to the attribute
            this._assignValueToAttribute(propDef, attrName, rawNewVal);

            return rawNewVal;
          },
          writeable: true,
          enumerable: true,
          configurable: false
        });
      }
    }

    // If any of the properties has cascade, attach a new mutation observer to the component
    if (hasCascade) {
      this._cascadeObserver = new MutationObserver(this._parseObserver);
    }
  }

  /**
   * Intialize the default value for an attribute.
   */
  _initializeAttributeDefaults() {
    const properties = this._pfeClass.allProperties;

    for (let propName in properties) {
      const propDef = properties[propName];

      const attrName = this._pfeClass._prop2attr(propName);

      if (propDef.hasOwnProperty("default")) {
        let value = propDef.default;

        // Check if default is a function
        if (typeof propDef.default === "function") {
          value = propDef.default(this);
        }

        // If the attribute has not already been set, assign the default value
        if (!this.hasAttribute(attrName)) {
          // Assign the value to the attribute
          this._assignValueToAttribute(propDef, attrName, value);
        }
      }
    }
  }

  /**
   * Validate the value against provided values.
   */
  // @TODO add support for a validation function
  _validateAttributeValue(propDef, attr, value) {
    if (
      Array.isArray(propDef.values) &&
      propDef.values.length > 0 &&
      !propDef.values.includes(value) // ||
      // (typeof propDef.values === "string" && propDef.values !== value) ||
      // (typeof propDef.values === "function" && !propDef.values(value))
    ) {
      this.warn(
        `${value} is not a valid value for ${attr}. Please provide one of the following values: ${propDef.values.join(
          ", "
        )}`
      );
    }

    return value;
  }

  /**
   * Look up an attribute name linked to a given property name.
   */
  static _prop2attr(propName) {
    return this._getCache("prop2attr")[propName];
  }

  /**
   * Look up an property name linked to a given attribute name.
   */
  static _attr2prop(attrName) {
    return this._getCache("attr2prop")[attrName];
  }

  /**
   * Convert a property name to an attribute name.
   */
  static _convertPropNameToAttrName(propName) {
    const propDef = this.allProperties[propName];

    if (propDef.attr) {
      return propDef.attr;
    }

    return propName
      .replace(/^_/, "")
      .replace(/^[A-Z]/, l => l.toLowerCase())
      .replace(/[A-Z]/g, l => `-${l.toLowerCase()}`);
  }

  /**
   * Convert an attribute name to a property name.
   */
  static _convertAttrNameToPropName(attrName) {
    for (let prop in this.allProperties) {
      if (this.allProperties[prop].attr === attrName) {
        return prop;
      }
    }

    // Convert the property name to kebab case
    const propName = attrName.replace(/-([A-Za-z])/g, l => l[1].toUpperCase());
    return propName;
  }

  _cascadeAttributes(selectors, set) {
    selectors.forEach(selector => {
      set[selector].forEach(attr => {
        this._cascadeAttribute(attr, selector);
      });
    });
  }

<<<<<<< HEAD
  _copyAttribute(name, to) {
    let recipients;
    if (to.startsWith(":shadow")) {
      recipients = [...this.shadowRoot.querySelectorAll(to.replace(":shadow ", ""))];
    } else {
      recipients = [...this.querySelectorAll(to), ...this.shadowRoot.querySelectorAll(to)];
    }

    const value = this.getAttribute(name);
    const fname = value == null ? "removeAttribute" : "setAttribute";
    console.log({ to, recipients, name, value, fname });
    if (name === "disclosure" && value === null) debugger;
=======
  /**
   * Trigger a cascade of the named attribute to any child elements that match
   * the `to` selector.  The selector can match elements in the light DOM and
   * shadow DOM.
   */
  _cascadeAttribute(name, to) {
    const recipients = [...this.querySelectorAll(to), ...this.shadowRoot.querySelectorAll(to)];

>>>>>>> 9e3c8547
    for (const node of recipients) {
      this._copyAttribute(name, node);
    }
  }

  /**
   * Copy the named attribute to a target element.
   */
  _copyAttribute(name, el) {
    this.log(`copying ${name} to ${el}`);
    const value = this.getAttribute(name);
    const fname = value == null ? "removeAttribute" : "setAttribute";
    el[fname](name, value);
  }

  static _convertSelectorsToArray(selectors) {
    if (selectors) {
      if (typeof selectors === "string") return selectors.split(",");
      else if (typeof selectors === "array" || typeof selectors === "object") return selectors;
      else {
        this.warn(`selectors should be provided as a string, array, or object; received: ${typeof selectors}.`);
      }
    }

    return;
  }

  static _parsePropertiesForCascade(mergedProperties) {
    let cascadePropBySelector = {};
    // Parse the properties to pull out attributes that cascade
    for (const [propName, config] of Object.entries(mergedProperties)) {
      let cascadeTo = this._convertSelectorsToArray(config.cascade);

      // Iterate over each node in the cascade list for this property
      if (cascadeTo)
        cascadeTo.map(nodeItem => {
          let attr = this._prop2attr(propName);
          // Create an object with the node as the key and an array of attributes
          // that are to be cascaded down to it
          if (!cascadePropBySelector[nodeItem]) cascadePropBySelector[nodeItem] = [attr];
          else cascadePropBySelector[nodeItem].push(attr);
        });
    }

    return cascadePropBySelector;
  }

  /**
   * Caching the attributes and properties data for efficiency
   */
  static create(pfe) {
    pfe._createCache();
    pfe._populateCache(pfe);
    pfe._validateProperties();
    window.customElements.define(pfe.tag, pfe);

    if (PFElement.trackPerformance()) {
      try {
        performance.mark(`${this._markId}-defined`);
      } catch (err) {
        this.log(`Performance marks are not supported by this browser.`);
      }
    }
  }

  static _createCache() {
    this._cache = {
      properties: {},
      globalProperties: {},
      componentProperties: {},
      cascadingProperties: {},
      cascadePropBySelector: {},
      attr2prop: {},
      prop2attr: {}
    };
  }

  /**
   * Cache an object in a given cache namespace.  This overwrites anything
   * already in that namespace.
   */
  static _setCache(namespace, object) {
    this._cache[namespace] = object;
  }

  /**
   * Get a cached object by namespace, or get all cached objects.
   */
  static _getCache(namespace) {
    return namespace ? this._cache[namespace] : this._cache;
  }

  /**
   * Populate initial values for properties cache.
   */
  static _populateCache(pfe) {
    // @TODO add a warning when a component property conflicts with a global property.
    const mergedProperties = { ...pfe.properties, ...PFElement.properties };

    pfe._setCache("componentProperties", pfe.properties);
    pfe._setCache("globalProperties", PFElement.properties);
    pfe._setCache("properties", mergedProperties);

    // create mapping objects to go from prop name to attrname and back
    const prop2attr = {};
    const attr2prop = {};
    const cascadeProps = {};
    Object.entries(mergedProperties).forEach(set => {
      const propName = set[0];
      const obj = set[1];
      const attrName = this._convertPropNameToAttrName(propName);
      prop2attr[propName] = attrName;
      attr2prop[attrName] = propName;
      if (obj.cascade) cascadeProps[propName] = obj.cascade;
    });

    pfe._setCache("attr2prop", attr2prop);
    pfe._setCache("prop2attr", prop2attr);

    if (Object.keys(cascadeProps).length > 0) {
      pfe._setCache("cascadingProperties", cascadeProps);
      const cascadePropBySelector = this._parsePropertiesForCascade(mergedProperties);
      if (Object.keys(cascadePropBySelector)) pfe._setCache("cascadePropBySelector", cascadePropBySelector);
    }
  }

  /**
   * allProperties returns an object containing PFElement's global properties
   * and the descendents' (such as PfeCard, etc) component properties.  The two
   * objects are merged together and in the case of a property name conflict,
   * PFElement's properties override the component's properties.
   */
  static get allProperties() {
    return this._getCache("properties");
  }

  /**
   * cascadePropBySelector returns an object containing PFElement's global properties
   * and the descendents' (such as PfeCard, etc) component properties.  The two
   * objects are merged together and in the case of a property name conflict,
   * PFElement's properties override the component's properties.
   */
  static get cascadePropBySelector() {
    return this._getCache("cascadePropBySelector");
  }

  /**
   * cascadingProperties returns an object containing the cascadable property's names
   * and the name of the elements they should cascade to.
   */
  static get cascadingProperties() {
    return this._getCache("cascadingProperties");
  }
}

autoReveal(PFElement.log);

export default PFElement;<|MERGE_RESOLUTION|>--- conflicted
+++ resolved
@@ -477,8 +477,6 @@
    * Attribute updates/additions are handled by the attribute callback
    */
   cascadeProperties(nodeList = null, attributes = null) {
-    console.log({ nodeList, attributes });
-
     // Key on cascadePropBySelector cache is selector
     const cascade = this._pfeClass._getCache("cascadePropBySelector");
 
@@ -492,11 +490,7 @@
 
     // If a cascade definition exists for this component
     if (cascade) {
-<<<<<<< HEAD
-      // Turn off the cascade observer
-=======
       // @TODO This is here for IE11 processing; can move this after deprecation
->>>>>>> 9e3c8547
       if (window.ShadyCSS && this._cascadeObserver) this._cascadeObserver.disconnect();
 
       // Capture the element selectors from the cascade object
@@ -504,7 +498,6 @@
 
       // Find out if anything in the nodeList matches any of the observed selectors for cacading properties
       if (selectors) {
-<<<<<<< HEAD
         if (cascadeableAttributes !== null) {
           selectors = selectors.filter(item =>
             Object.values(cascadeableAttributes).filter(cascadeSelectors => cascadeSelectors.includes(item))
@@ -515,44 +508,23 @@
           .filter(item => item.slice(0, prefix.length + 1) === `${prefix}-`)
           .map(name => customElements.whenDefined(name));
 
-        if (components)
+        if (components) {
           Promise.all(components).then(() => {
             this._copyAttributes(selectors, cascade);
-=======
-        if (nodeList) {
-          [...nodeList].forEach(nodeItem => {
-            selectors.forEach(selector => {
-              // if this node has a match function (i.e., it's an HTMLElement, not
-              // a text node), see if it matches the selector, otherwise drop it (like it's hot).
-              if (nodeItem.matches && nodeItem.matches(selector)) {
-                let attrName = cascade[selector];
-                this._copyAttribute(attrName, nodeItem);
-              }
-            });
->>>>>>> 9e3c8547
           });
         } else {
-          // If a match was found, cascade each attribute to the element
-          const components = selectors
-            .filter(item => item.slice(0, prefix.length + 1) === `${prefix}-`)
-            .map(name => customElements.whenDefined(name));
-
-          if (components)
-            Promise.all(components).then(() => {
-              this._cascadeAttributes(selectors, cascade);
-            });
-          else this._cascadeAttributes(selectors, cascade);
+          this._copyAttributes(selectors, cascade);
         }
       }
-
-      // @TODO This is here for IE11 processing; can move this after deprecation
-      if (window.ShadyCSS && this._rendered && this._cascadeObserver) {
-        this._cascadeObserver.observe(this, {
-          attributes: true,
-          childList: true,
-          subtree: true
-        });
-      }
+    }
+
+    // @TODO This is here for IE11 processing; can move this after deprecation
+    if (window.ShadyCSS && this._rendered && this._cascadeObserver) {
+      this._cascadeObserver.observe(this, {
+        attributes: true,
+        childList: true,
+        subtree: true
+      });
     }
   }
 
@@ -936,42 +908,34 @@
     });
   }
 
-<<<<<<< HEAD
-  _copyAttribute(name, to) {
+  /**
+   * Trigger a cascade of the named attribute to any child elements that match
+   * the `to` selector.  The selector can match elements in the light DOM and
+   * shadow DOM.
+   */
+  _cascadeAttribute(attr, to) {
     let recipients;
     if (to.startsWith(":shadow")) {
       recipients = [...this.shadowRoot.querySelectorAll(to.replace(":shadow ", ""))];
+    } else if (to.startsWith(":scope")) {
+      recipients = [...this.querySelectorAll(to)];
     } else {
       recipients = [...this.querySelectorAll(to), ...this.shadowRoot.querySelectorAll(to)];
     }
 
-    const value = this.getAttribute(name);
+    for (const node of recipients) {
+      this._copyAttribute(attr, node);
+    }
+  }
+
+  /**
+   * Copy the named attribute to a target element.
+   */
+  _copyAttribute(attr, el) {
+    this.log(`copying ${attr} to ${el}`);
+    const value = this.getAttribute(attr);
     const fname = value == null ? "removeAttribute" : "setAttribute";
-    console.log({ to, recipients, name, value, fname });
-    if (name === "disclosure" && value === null) debugger;
-=======
-  /**
-   * Trigger a cascade of the named attribute to any child elements that match
-   * the `to` selector.  The selector can match elements in the light DOM and
-   * shadow DOM.
-   */
-  _cascadeAttribute(name, to) {
-    const recipients = [...this.querySelectorAll(to), ...this.shadowRoot.querySelectorAll(to)];
-
->>>>>>> 9e3c8547
-    for (const node of recipients) {
-      this._copyAttribute(name, node);
-    }
-  }
-
-  /**
-   * Copy the named attribute to a target element.
-   */
-  _copyAttribute(name, el) {
-    this.log(`copying ${name} to ${el}`);
-    const value = this.getAttribute(name);
-    const fname = value == null ? "removeAttribute" : "setAttribute";
-    el[fname](name, value);
+    el[fname](attr, value);
   }
 
   static _convertSelectorsToArray(selectors) {
