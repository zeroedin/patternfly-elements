import { autoReveal } from "./reveal.js";
const prefix = "pfe-";

class PFElement extends HTMLElement {
  static create(pfe) {
    window.customElements.define(pfe.tag, pfe);
  }

  static debugLog(preference = null) {
    if (preference !== null) {
      PFElement._debugLog = !!preference;
    }
    return PFElement._debugLog;
  }

  static log(...msgs) {
    if (PFElement.debugLog()) {
      console.log(...msgs);
    }
  }

  static get PfeTypes() {
    return {
      Container: "container",
      Content: "content",
      Combo: "combo"
    };
  }

  static get version() {
    return "{{version}}";
  }

<<<<<<< HEAD
  static get randomId() {
    return Math.random()
      .toString(36)
      .substr(2, 9);
=======
  static get observedAttributes() {
    return ["pfe-theme"];
  }
  
  get randomId() {
    return Math.random().toString(36).substr(2, 9);
>>>>>>> f20063d0
  }

  get version() {
    return this._pfeClass.version;
  }

  get pfeType() {
    return this.getAttribute(`${prefix}type`);
  }

  set pfeType(value) {
    this.setAttribute(`${prefix}type`, value);
  }

  cssVariable( name, value, element = this ) {
    name = (name.substr(0, 2) !== "--") ? "--" + name : name;
    if (value) {
      element.style.setProperty(name, value);
    }
    return window.getComputedStyle(element).getPropertyValue(name).trim();
  }

  // Returns a single element assigned to that slot; if multiple, it returns the first
  has_slot(name) {
    return this.querySelector(`[slot='${name}']`);
  }

  // Returns an array with all elements assigned to that slot
  has_slots(name) {
    return [...this.querySelectorAll(`[slot='${name}']`)];
  }

  // Update the theme context for self and children
  context_update() {
    const children = this.querySelectorAll("[pfelement]");
    let theme = this.cssVariable("theme");
    
    // Manually adding `pfe-theme` overrides the css variable
    if (this.hasAttribute("pfe-theme")) {
      theme = this.getAttribute("pfe-theme");
      // Update the css variable to match the data attribute
      this.cssVariable("theme", theme);
    }
    
    // Update theme for self
    this.context_set(theme);

    // For each nested, already upgraded component
    // set the context based on the child's value of --theme
    // Note: this prevents contexts from parents overriding
    // the child's context should it exist
    [...children].map(child => {
      if (child.connected) {
        child.context_set(theme);
      }
    });
  }

  // Get the theme variable if it exists, set it as an attribute
  context_set(fallback) {
    let theme = this.cssVariable("theme");
    if (!theme) {
      theme = this.getAttribute("pfe-theme");
    }
    if (!theme && fallback) {
      theme = fallback;
    }
    if (theme) {
      this.setAttribute("on", theme);
    }
  }

  constructor(pfeClass, { type = null, delayRender = false } = {}) {
    super();

    this.connected = false;
    this._pfeClass = pfeClass;
    this.tag = pfeClass.tag;
    this.props = pfeClass.properties;
    this.slots = pfeClass.slots;
    this._queue = [];
    this.template = document.createElement("template");
    
    this.log(`Constructing...`);

    this.attachShadow({ mode: "open" });

    if (type) {
      this._queueAction({
        type: "setProperty",
        data: {
          name: "pfeType",
          value: type
        }
      });
    }

    if (!delayRender) {
      this.log(`Render...`);
      this.render();
      this.log(`Rendered.`);
    }
    
    this.log(`Constructed.`);
  }

  connectedCallback() {
    this.connected = true;
    this.log(`Connecting...`);

    if (window.ShadyCSS) {
      this.log(`Styling...`);
      window.ShadyCSS.styleElement(this);
      this.log(`Styled.`);
    }

    // @TODO maybe we should use just the attribute instead of the class?
    // https://github.com/angular/angular/issues/15399#issuecomment-318785677
    this.classList.add("PFElement");
    this.setAttribute("pfelement", "");

    if (typeof this.props === "object") {
      this._mapSchemaToProperties(this.tag, this.props);
      this.log(`Properties attached.`);
    }

    if (typeof this.slots === "object") {
      this._mapSchemaToSlots(this.tag, this.slots);
      this.log(`Slots attached.`);
    }

    if (this._queue.length) {
      this._processQueue();
    }

    // Initialize the on attribute if a theme variable is set
    // do not update the on attribute if a user has manually added it
    // then trigger an update in nested components
    this.context_update();

    this.log(`Connected.`);
  }

  disconnectedCallback() {
    this.log(`Disconnecting...`);

    this.connected = false;
    
    this.log(`Disconnected.`);
  }

  attributeChangedCallback(attr, oldVal, newVal) {
    if (!this._pfeClass.cascadingAttributes) {
      return;
    }

    const cascadeTo = this._pfeClass.cascadingAttributes[attr];
    if (cascadeTo) {
      this._copyAttribute(attr, cascadeTo);
    }

    if (attr === "pfe-theme") {
      this.context_update();
    }
  }

  _copyAttribute(name, to) {
    const recipients = [
      ...this.querySelectorAll(to),
      ...this.shadowRoot.querySelectorAll(to)
    ];
    const value = this.getAttribute(name);
    const fname = value == null ? "removeAttribute" : "setAttribute";
    for (const node of recipients) {
      node[fname](name, value);
    }
  }

  // Map the imported properties json to real props on the element
  // @notice static getter of properties is built via tooling
  // to edit modify src/element.json
  _mapSchemaToProperties(tag, properties) {
    this.log("Mapping properties...");
    // Loop over the properties provided by the schema
    Object.keys(properties).forEach(attr => {
      let data = properties[attr];

      // Only attach the information if the data provided is a schema object
      if (typeof data === "object") {
        // Prefix default is true
        let hasPrefix = true;
        let attrName = attr;
        // Set the attribute's property equal to the schema input
        this[attr] = data;
        // Initialize the value to null
        this[attr].value = null;

        if (typeof this[attr].prefixed !== "undefined") {
          hasPrefix = this[attr].prefixed;
        }

        if (hasPrefix) {
          attrName = `${prefix}${attr}`;
        }

        // If the attribute exists on the host
        if (this.hasAttribute(attrName)) {
          // Set property value based on the existing attribute
          this[attr].value = this.getAttribute(attrName);
        }
        // Otherwise, look for a default and use that instead
        else if (data.default) {
          const dependency_exists = this._hasDependency(tag, data.options);
          const no_dependencies =
            !data.options || (data.options && !data.options.dependencies.length);
          // If the dependency exists or there are no dependencies, set the default
          if (dependency_exists || no_dependencies) {
            this.setAttribute(attrName, data.default);
            this[attr].value = data.default;
          }
        }
      }
    });

    this.log("Properties mapped.");
  }

  // Test whether expected dependencies exist
  _hasDependency(tag, opts) {
    // Get any possible dependencies for this attribute to exist
    let dependencies = opts ? opts.dependencies : [];
    // Initialize the dependency return value
    let hasDependency = false;
    // Check that dependent item exists
    // Loop through the dependencies defined
    for (let i = 0; i < dependencies.length; i += 1) {
      const slot_exists =
        dependencies[i].type === "slot" &&
        this.has_slots(`${tag}--${dependencies[i].id}`).length > 0;
      const attribute_exists =
        dependencies[i].type === "attribute" &&
        this.getAttribute(`${prefix}${dependencies[i].id}`);
      // If the type is slot, check that it exists OR
      // if the type is an attribute, check if the attribute is defined
      if (slot_exists || attribute_exists) {
        // If the slot does exist, add the attribute with the default value
        hasDependency = true;
        // Exit the loop
        break;
      }
    }
    // Return a boolean if the dependency exists
    return hasDependency;
  }

  // Map the imported slots json
  // @notice static getter of properties is built via tooling
  // to edit modify src/element.json
  _mapSchemaToSlots(tag, slots) {
    this.log("Validate slots...");
    // Loop over the properties provided by the schema
    Object.keys(slots).forEach(slot => {
      let slotObj = slots[slot];

      // Only attach the information if the data provided is a schema object
      if (typeof slotObj === "object") {
        let slotExists = false;
        let result = [];
        // If it's a named slot, look for that slot definition
        if (slotObj.namedSlot) {
          // Check prefixed slots
          result = this.has_slots(`${tag}--${slot}`);
          if (result.length > 0) {
            slotObj.nodes = result;
            slotExists = true;
          }

          // Check for unprefixed slots
          result = this.has_slots(`${slot}`);
          if (result.length > 0) {
            slotObj.nodes = result;
            slotExists = true;
          }
          // If it's the default slot, look for direct children not assigned to a slot
        } else {
          result = [...this.children].filter(child => !child.hasAttribute("slot"));
          
          if (result.length > 0) {
            slotObj.nodes = result;
            slotExists = true;
          }
        }

        // If the slot exists, attach an attribute to the parent to indicate that
        if (slotExists) {
          this.setAttribute(`has_${slot}`, "");
        } else {
          this.removeAttribute(`has_${slot}`);
        }
      }
    });
    this.log("Slots validated.")
  }

  _queueAction(action) {
    this._queue.push(action);
  }

  _processQueue() {
    this._queue.forEach(action => {
      this[`_${action.type}`](action.data);
    });

    this._queue = [];
  }

  _setProperty({ name, value }) {
    this[name] = value;
  }

  static var(name, element = document.body) {
    return window
      .getComputedStyle(element)
      .getPropertyValue(name)
      .trim();
  }

  var(name) {
    return PFElement.var(name, this);
  }

  render() {
    this.shadowRoot.innerHTML = "";
    this.template.innerHTML = this.html;

    if (window.ShadyCSS) {
      window.ShadyCSS.prepareTemplate(this.template, this.tag);
    }

    this.shadowRoot.appendChild(this.template.content.cloneNode(true));
  }

  log(...msgs) {
    PFElement.log(`[${this.tag}]`, ...msgs);
  }

  emitEvent(
    name,
    { bubbles = true, cancelable = false, composed = false, detail = {} } = {}
  ) {
    this.dispatchEvent(
      new CustomEvent(name, {
        bubbles,
        cancelable,
        composed,
        detail
      })
    );
  }
}

autoReveal(PFElement.log);

export default PFElement;<|MERGE_RESOLUTION|>--- conflicted
+++ resolved
@@ -31,19 +31,12 @@
     return "{{version}}";
   }
 
-<<<<<<< HEAD
-  static get randomId() {
-    return Math.random()
-      .toString(36)
-      .substr(2, 9);
-=======
   static get observedAttributes() {
     return ["pfe-theme"];
   }
   
   get randomId() {
     return Math.random().toString(36).substr(2, 9);
->>>>>>> f20063d0
   }
 
   get version() {
