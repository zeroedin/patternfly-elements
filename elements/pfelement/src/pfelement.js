--- conflicted
+++ resolved
@@ -183,8 +183,6 @@
   }
 
   /**
-<<<<<<< HEAD
-=======
    * A quick way to fetch a random ID value.
    * _Note:_ All values are prefixes with `pfe` automatically to ensure an ID-safe value is returned.
    *
@@ -200,7 +198,6 @@
   }
 
   /**
->>>>>>> 0a549f8c
    * Set the --context variable with the provided value in this component.
    */
   set contextVariable(value) {
@@ -275,12 +272,7 @@
    * Given a slot name, returns elements assigned to the slot as an arry.
    * If no value is provided (i.e., `this.getSlot()`), it returns all children not assigned to a slot (without a slot attribute).
    *
-<<<<<<< HEAD
-   * @example
-   * this.getSlot("header")
-=======
    * @example: `this.getSlot("header")`
->>>>>>> 0a549f8c
    */
   getSlot(name = "unassigned") {
     if (name !== "unassigned") {
