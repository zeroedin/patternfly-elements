{
  "name": "@patternfly/pfe-primary-detail",
  "description": "Primary detail element for PatternFly Elements",
  "pfelement": {
    "className": "PfePrimaryDetail",
    "elementName": "pfe-primary-detail",
    "files": {
      "styles": "./src/pfe-primary-detail.scss",
      "template": "./src/pfe-primary-detail.html",
      "js": "./src/pfe-primary-detail.js"
    },
    "assets": []
  },
  "version": "1.5.1",
  "keywords": [
    "web-components",
    "html"
  ],
  "repository": {
    "type": "git",
    "url": "github:patternfly/patternfly-elements",
    "directory": "elements/pfe-primary-detail"
  },
  "engines": {
    "node": ">=10 <13"
  },
  "browserslist": [
    "last 2 versions",
    "Firefox >= 78",
    "iOS >= 8",
    "ie 11"
  ],
  "publishConfig": {
    "access": "public"
  },
  "main": "./dist/pfe-primary-detail.umd.js",
  "module": "./dist/pfe-primary-detail.js",
  "unpkg": "./dist/pfe-primary-detail.umd.min.js",
  "files": [
    "dist"
  ],
  "scripts": {
    "build": "../../node_modules/.bin/gulp && ../../node_modules/.bin/prettier --ignore-path ../../.prettierignore --write '**/*.{js,json}'",
    "dev": "../../node_modules/.bin/gulp dev",
    "watch": "../../node_modules/.bin/gulp watch",
    "test": "../../node_modules/.bin/wct --configFile ../../wct.conf.json elements/pfe-primary-detail/test/"
  },
  "contributors": [
    {
      "name": "Tyler Martin"
    }
  ],
  "license": "MIT",
  "devDependencies": {
    "@patternfly/pfe-sass": "^1.5.0"
  },
  "dependencies": {
<<<<<<< HEAD
=======
    "@patternfly/pfe-sass": "^1.5.1",
>>>>>>> d301148b
    "@patternfly/pfelement": "1.0.0"
  },
  "bugs": {
    "url": "https://github.com/patternfly/patternfly-elements/issues"
  }
}<|MERGE_RESOLUTION|>--- conflicted
+++ resolved
@@ -52,14 +52,10 @@
   ],
   "license": "MIT",
   "devDependencies": {
-    "@patternfly/pfe-sass": "^1.5.0"
+    "@patternfly/pfe-sass": "^1.5.1"
   },
   "dependencies": {
-<<<<<<< HEAD
-=======
-    "@patternfly/pfe-sass": "^1.5.1",
->>>>>>> d301148b
-    "@patternfly/pfelement": "1.0.0"
+    "@patternfly/pfelement": "^1.5.0"
   },
   "bugs": {
     "url": "https://github.com/patternfly/patternfly-elements/issues"
