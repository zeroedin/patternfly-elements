// Import polyfills: matches, closest, includes, assign
import "./polyfills--pfe-content-set.js";

import PFElement from "../../pfelement/dist/pfelement.js";
import PfeAccordion from "../../pfe-accordion/dist/pfe-accordion.js";
import PfeTabs from "../../pfe-tabs/dist/pfe-tabs.js";

const CONTENT_MUTATION_CONFIG = {
  characterData: false,
  childList: true,
  subtree: false
};
class PfeContentSet extends PFElement {
  static get tag() {
    return "pfe-content-set";
  }

  get styleUrl() {
    return "pfe-content-set.scss";
  }

  static get meta() {
    return {
      title: "Content set",
      description:
        "This element creates a flexible component that renders an accordion or tabset depending on screen size."
    };
  }

  static get pfeType() {
    return PFElement.pfeType.combo;
  }

  /**
   * Property definitions for Content set combine the options available for Tabs & Accordion
   */
  static get properties() {
    return {
      //-- PFE-TABS specific properties
      vertical: {
        title: "Vertical orientation",
        type: Boolean,
        default: false,
        cascade: "pfe-tabs"
      },
      selectedIndex: {
        title: "Index of the selected tab",
        type: Number,
        cascade: "pfe-tabs"
      },
      tabAlign: {
        title: "Tab alignment",
        type: String,
        enum: ["center"],
        cascade: "pfe-tabs"
      },
      variant: {
        title: "Variant",
        type: String,
        enum: ["wind", "earth"],
        default: "wind",
        cascade: "pfe-tabs"
      },
      // @TODO: Deprecated for 1.0
      oldVariant: {
        type: String,
        attr: "pfe-variant",
        alias: "variant"
      },
      // @TODO: Deprecated for 1.0
      oldTabHistory: {
        type: Boolean,
        alias: "tabHistory",
        attr: "pfe-tab-history"
      },
      tabHistory: {
        title: "Tab History",
        type: Boolean,
        default: false,
        cascade: "pfe-tabs"
      },
      //-- PFE-ACCORDION specific properties
      disclosure: {
        // Leaving this as a string since it's an opt out
        title: "Disclosure",
        type: String,
        values: ["true", "false"],
        cascade: "pfe-accordion"
      },
      // @TODO: Deprecated pfe-disclosure in 1.0
      oldDisclosure: {
        type: String,
        alias: "disclosure",
        attr: "pfe-disclosure"
      },
      //-- PFE-CONTENT-SET specific properties
      breakpoint: {
        title: "Custom breakpoint",
        type: String,
        default: "700",
        observer: "_updateBreakpoint"
      },
      // @TODO: Deprecated in 1.0
      oldBreakpoint: {
        type: String,
        alias: "breakpoint",
        attr: "pfe-breakpoint"
      },
      align: {
        type: String,
        enum: ["center"],
        observer: "_alignmentHandler"
      },
      // @TODO: Deprecated in 1.0
      oldAlign: {
        attr: "pfe-align",
        alias: "align"
      },
      // @TODO: Deprecated in 1.0
      pfeId: {
        type: String,
        attr: "pfe-id",
        observer: "_copyToId"
      }
    };
  }

  /**
   * Schema definition for slotted content
   * Useful for CMS dynamic imports of components
   */
  static get slots() {
    return {
      default: {
        title: "Default",
        type: "array",
        namedSlot: false,
        items: {
          $ref: "raw"
        }
      }
    };
  }

  get breakpointValue() {
    return parseInt(this.breakpoint.replace(/\D/g, ""));
  }

  /**
   * Getter: should this be rendered as a tabset based on the breakpoint size
   * @returns {boolean} Is this a tabset?
   */
  get isTab() {
    return this.parentNode
      ? this.parentNode.offsetWidth > this.breakpointValue
      : window.outerWidth > this.breakpointValue;
  }

  /**
   * Getter: Alias now for this.view
   * @returns {NodeItem} The rendering component
   */
  get viewAll() {
    return this.view;
  }

  /**
   * Getter: Capture the rendering component from the shadow DOM
   * @returns {NodeItem} The rendering component from the shadow DOM
   */
  get view() {
    if (!this._rendered) return;

    return this.shadowRoot.querySelector(this.expectedTag);
  }

  /**
   * Getter: should this be rendered as a tabset based on the breakpoint size
   * @returns {boolean} Is this a tabset?
   */
  get expectedTag() {
    return this.isTab ? PfeTabs.tag : PfeAccordion.tag;
  }

  /**
   * Getter: Capture the tabs component from the _view slot (if it exists)
   * @returns {NodeItem} The tabs component from the _view slot
   */
  get tabs() {
    return this.querySelector(`pfe-tabs[slot="_view"]`);
  }

  /**
   * Getter: Capture the accordion component from the _view slot (if it exists)
   * @returns {NodeItem} The accordion component from the _view slot
   */
  get accordion() {
    return this.querySelector(`pfe-accordion[slot="_view"]`);
  }

  /**
   * Getter: Validates the incoming light DOM for some usable content
   * @returns {boolean} Returns true if some usable light DOM exists
   */
  get hasValidLightDOM() {
    // If any light DOM exists, validate it meets the requirements for rendering
    if (this.hasLightDOM()) {
      let valid = false;
      // Loop through the assigned nodes
      [...this.children].forEach(node => {
        // Validate that any non-text nodes have the right attributes present
        // They don't have to be in the right order, just that they exist at all lets us progress
        if (
          node.nodeName !== "#text" &&
          (this._isHeader(node) ||
            this._isPanel(node) ||
            (node.tagName && node.tagName.toLowerCase() === this.expectedTag))
        )
          valid = true;
      });
      return valid;
    } else return false;
  }

  constructor() {
    super(PfeContentSet, { type: PfeContentSet.PfeType });

    this.isBuilding = false;
    this.isIE11 = /MSIE|Trident|Edge\//.test(window.navigator.userAgent);

    this.build = this.build.bind(this);

    this._mutationHandler = this._mutationHandler.bind(this);
    this._alignmentHandler = this._alignmentHandler.bind(this);
    this._resizeHandler = this._resizeHandler.bind(this);

    this._build = this._build.bind(this);
    this._buildWrapper = this._buildWrapper.bind(this);
    this._buildSets = this._buildSets.bind(this);

    this._isHeader = this._isHeader.bind(this);
    this._isPanel = this._isPanel.bind(this);
    this._addNodes = this._addNodes.bind(this);
    this._removeNodes = this._removeNodes.bind(this);
    this._findConnection = this._findConnection.bind(this);
    this._addNode = this._addNode.bind(this);
    this._removeNode = this._removeNode.bind(this);
    this._updateNode = this._updateNode.bind(this);

    this._copyToId = this._copyToId.bind(this);
    this._updateBreakpoint = this._updateBreakpoint.bind(this);

    this._observer = new MutationObserver(this._mutationHandler);
    if (window.ResizeObserver) this._resizeObserver = new ResizeObserver(this._resizeHandler);
  }

  connectedCallback() {
    super.connectedCallback();

    // Validate that the light DOM data exists before building
    if (this.hasValidLightDOM) {
      this._build();

      if (!this.isIE11 && window.ResizeObserver && this.parentElement) {
        this._resizeObserver.observe(this.parentElement);
      }
    } else if (!this.isIE11) this._observer.observe(this, CONTENT_MUTATION_CONFIG);
  }

  disconnectedCallback() {
    super.disconnectedCallback();
    this._observer.disconnect();
    if (window.ResizeObserver) this._resizeObserver.disconnect();
  }

  /**
   * Run the internal build task
   */
  build() {
    // Fire the build of the internals for the new component
    return this._build();
  }

  /**
   * Mutation handler
   * Read in and parse the mutation list, rebuilding as necessary
   */
  _mutationHandler(mutationsList) {
    if (!this.isIE11 && mutationsList) {
      for (let mutation of mutationsList) {
        if (mutation.type === "childList") {
          if (mutation.addedNodes && mutation.addedNodes.length > 0) {
            // Check the added nodes to make sure it's not assigned to the _view slot
            let nodes = mutation.addedNodes;
            if (nodes.length > 0) this._addNodes(nodes);
          }
          if (mutation.removedNodes && mutation.removedNodes.length > 0) {
            // Check the added nodes to make sure it's not assigned to the _view slot
            let nodes = mutation.removedNodes;
            if (nodes.length > 0) this._removeNodes(nodes);
          }
        }
      }

      return;
    }

    // If no mutation list is provided or it's IE11, rebuild the whole thing
    this._build();
  }

  /**
   * Checks if the element provided is a header region
   * @returns {boolean} True if the element provided is a header region
   */
  _isHeader(el) {
    // Ensure that we don't throw an error if we encounter a web component
    // yet to be defined.
    if (typeof el.hasAttribute !== "undefined") {
      return !!(el.hasAttribute(`${this.tag}--header`) || el.tagName.match(/H[1-6]/));
    }
    return false;
  }

  /**
   * Checks if the element provided is a panel region
   * @returns {boolean} True if the element provided is a panel region
   */
  _isPanel(el) {
    // Ensure that we don't throw an error if we encounter a web component
    // yet to be defined.
    if (typeof el.previousElementSibling !== "undefined") {
      return !!this._isHeader(el.previousElementSibling);
    }
    return false;
  }

  /**
   * Reflect the addition of nodes from light DOM into the rendered view
   */
  _addNodes(list) {
    this._build(list);

    // @TODO: Build in some logic for injecting a single node rather than rebuild
    // list.forEach(item => this._addNode(item));
  }

  /**
   * Reflect the removal of nodes from light DOM into the rendered view
   */
  _removeNodes(list) {
    list.forEach(item => this._removeNode(item));

    // If a container doesn't exist, escape now
    if (!this.view) return;

    // Check if the container is empty, hide
    if (!this.view.hasChildNodes()) this.view.setAttribute("hidden", "");
    else this.view.removeAttribute("hidden");
  }

  /**
   * Find a connection between a node in light DOM that was added or removed
   * and the matching node in the rendered component; this makes upgrades more
   * efficient so we're not rebuilding everything every time.
   * @returns {Node} Returns the node in the rendered component that maps to the light DOM node provided
   */
  _findConnection(node) {
    let connection = null;

    if (!this.view) return connection;

    // If this node is mapped to one in the upgraded component
    if (node.nodeName !== "#text" && node.hasAttribute("slot")) {
      const id = node.getAttribute("slot");
      if (id) connection = this.view.querySelector(`[name="${id}"]`);
    }

    if (!connection) this.warn(`no slot could be found with [name="${id}"]`);

    // Return the connection
    return connection;
  }

  /**
   * Reflect the removal of a node from light DOM into the rendered view
   */
  _addNode(node) {
    if (!this.view) return;

    // @TODO: Build in some logic for injecting a single node rather than rebuild

    // Fire a full rebuild if it can't determine the mapped element
    this._build();
  }

  /**
   * Reflect the removal of a node from light DOM into the rendered view
   */
  _removeNode(node) {
    if (!this.view) return;

    const connection = this._findConnection(node);
    if (connection) {
      let header, panel;
      const el = connection.parentElement;

      // Look for the sibling element
      if (
        el.getAttribute("content-type") === "header" &&
        el.nextElementSibling &&
        el.nextElementSibling.getAttribute("content-type") === "panel"
      ) {
        header = el;
        panel = el.nextElementSibling;
      } else if (
        el.getAttribute("content-type") === "panel" &&
        el.previousElementSibling &&
        el.previousElementSibling.getAttribute("content-type") === "header"
      ) {
        header = el.previousElementSibling;
        panel = el;
      }

      // This will remove the sibling element from the
      // shadow template but not the light DOM
      if (header) header.remove();
      if (panel) panel.remove();
    }
    // Fire a full rebuild if it can't determine the mapped element
    else this._build();
  }

  _updateNode(node, textContent) {
    if (!this.view) return;

    const connection = this._findConnection(node);
    if (connection) {
      if (textContent) connection.textContent = textContent;
      else connection.innerHTML = node.innerHTML;
    }
    // Fire a full rebuild if it can't determine the mapped element
    else this._build();
  }

  /**
   * Manage the building of the rendering component
   * Optionally accepts the input of new nodes added to the DOM
   */
  _build(addedNodes) {
    // @TODO: Add back a promise here post-IE11
    // If a build is already ongoing, escape this one
    if (this.isBuilding) return;

    this.isBuilding = true;

    const template = this.expectedTag === "pfe-tabs" ? PfeTabs.contentTemplate : PfeAccordion.contentTemplate;

    let view = this.view;

    // Disconnect the observer while we parse it
    this._observer.disconnect();

<<<<<<< HEAD
    if (!view || view.tagName.toLowerCase() !== this.expectedTag) {
      // The content of the shadowDOM needs to be cleared
      if (window.ShadyDOM) {
        // Use a loop to clean out the shadowRoot if necessary before appending
        while (this.shadowRoot && this.shadowRoot.firstElementChild) {
          this.shadowRoot.removeChild(this.shadowRoot.firstElementChild);
        }
      }

      view = this._buildWrapper();
    }
=======
    let tag = view.tag || view.tagName.toLowerCase();
    const template = tag === "pfe-tabs" ? PfeTabs.contentTemplate : PfeAccordion.contentTemplate;
>>>>>>> 6759a590

    let rawSets = null;
    if (addedNodes) rawSets = addedNodes;
    if (!rawSets && [...this.children].length) rawSets = this.children;

    // If sets is not null, build them using the template
    if (rawSets) {
      let sets = this._buildSets(rawSets, template);
      if (sets) view.appendChild(sets);
    }

<<<<<<< HEAD
    this.render();

    if (!view.isConnected) {
      // ShadyDOM doesn't handle the innerHTML manipulation well, this patches that
      if (window.ShadyDOM) this.shadowRoot.appendChild(view);
      else this.shadowRoot.innerHTML = view.outerHTML;
    }

    this.isBuilding = false;

    Promise.all([customElements.whenDefined(this.expectedTag)]).then(() => {
=======
    // @todo find out why we need this shim
    // Shadydom breaks if we use innerHTML to set the new content but Selenium will infinitely
    // loop in out tests if we use appendChild.
    if (window.ShadyDOM) this.shadowRoot.appendChild(view);
    else this.shadowRoot.innerHTML = view.outerHTML;

    Promise.all([customElements.whenDefined(tag)]).then(() => {
>>>>>>> 6759a590
      this.cascadeProperties();

      // Attach the mutation observer
      if (!this.isIE11) this._observer.observe(this, CONTENT_MUTATION_CONFIG);

      return;
    });
  }

  /*
   * Note: be sure to disconnect the observer before running this
   */
  _buildWrapper() {
<<<<<<< HEAD
=======
    // If the upgraded component matches the tag name of the expected rendering component, return now;
    if (this.view) return this.view;

>>>>>>> 6759a590
    // Create the rendering element
    let newEl = document.createElement(this.expectedTag);
    newEl.id = this.id || this.pfeId || this.randomId;

    // Return the new element so that the content can be injected
    return newEl;
  }

  _buildSets(sets, template) {
    let fragment = document.createDocumentFragment();

    for (let i = 0; i < sets.length; i = i + 2) {
      let header = sets[i];
      let panel = sets[i + 1];

      // Set up the template for the sets of content
      const wrapper = document.createElement("template");
      wrapper.innerHTML = template.trim();

      // Capture the template markup as a cloned node
      const templateMarkup = wrapper.content.cloneNode(true);

      if (!header) this.warn(`no element found at position ${i} of the light DOM input.`);
      if (!panel) this.warn(`no element found at position ${i + 1} of the light DOM input.`);

      if (header && this._isHeader(header) && panel && this._isPanel(panel)) {
        // Capture the line-item from the template
        [header, panel].forEach((region, idx) => {
          const section = idx === 0 ? "header" : "panel";

          let piece = templateMarkup.querySelector(`[content-type="${section}"]`).cloneNode(true);

          // Create a new slot for the shadow template and create a random name for it
          const slot = document.createElement("slot");
          slot.name = this.randomId.replace("pfe-", `${section}-`);
<<<<<<< HEAD

          // Append the new slot into the template item
          piece.appendChild(slot);

          // Connect the light DOM region to the newly create slot
          region.setAttribute("slot", slot.name);

=======

          // Append the new slot into the template item
          piece.appendChild(slot);

          // Connect the light DOM region to the newly create slot
          region.setAttribute("slot", slot.name);

>>>>>>> 6759a590
          // Capture the ID from the region or the pfe-id if they exist
          if (region.id || region.getAttribute("pfe-id")) piece.id = region.id || region.getAttribute("pfe-id");

          // Attach the template item to the fragment
          fragment.appendChild(piece);
        });
      }
    }

    return fragment;
  }

  _copyToId(oldVal, newVal) {
    if (oldVal !== newVal && !this.id) {
      // Don't overwrite an existing ID but backwards support pfe-id
      this.id = newVal;
    }
  }

  _alignmentHandler(oldVal, newVal) {
    if (oldVal !== newVal) this.tabAlign = newVal;
  }

  _resizeHandler() {
    if (this._rendered && (!this.view || (this.view && this.view.tagName.toLowerCase() !== this.expectedTag))) {
      this._build();
    }
  }

  _updateBreakpoint() {
    // If the correct rendering element isn't in use yet, build it from scratch
    if (this._rendered && (!this.view || (this.view && this.view.tag !== this.expectedTag))) {
      this._build();
    }
  }
}

PFElement.create(PfeContentSet);

export default PfeContentSet;<|MERGE_RESOLUTION|>--- conflicted
+++ resolved
@@ -461,7 +461,6 @@
     // Disconnect the observer while we parse it
     this._observer.disconnect();
 
-<<<<<<< HEAD
     if (!view || view.tagName.toLowerCase() !== this.expectedTag) {
       // The content of the shadowDOM needs to be cleared
       if (window.ShadyDOM) {
@@ -473,10 +472,6 @@
 
       view = this._buildWrapper();
     }
-=======
-    let tag = view.tag || view.tagName.toLowerCase();
-    const template = tag === "pfe-tabs" ? PfeTabs.contentTemplate : PfeAccordion.contentTemplate;
->>>>>>> 6759a590
 
     let rawSets = null;
     if (addedNodes) rawSets = addedNodes;
@@ -488,7 +483,6 @@
       if (sets) view.appendChild(sets);
     }
 
-<<<<<<< HEAD
     this.render();
 
     if (!view.isConnected) {
@@ -500,15 +494,6 @@
     this.isBuilding = false;
 
     Promise.all([customElements.whenDefined(this.expectedTag)]).then(() => {
-=======
-    // @todo find out why we need this shim
-    // Shadydom breaks if we use innerHTML to set the new content but Selenium will infinitely
-    // loop in out tests if we use appendChild.
-    if (window.ShadyDOM) this.shadowRoot.appendChild(view);
-    else this.shadowRoot.innerHTML = view.outerHTML;
-
-    Promise.all([customElements.whenDefined(tag)]).then(() => {
->>>>>>> 6759a590
       this.cascadeProperties();
 
       // Attach the mutation observer
@@ -522,12 +507,6 @@
    * Note: be sure to disconnect the observer before running this
    */
   _buildWrapper() {
-<<<<<<< HEAD
-=======
-    // If the upgraded component matches the tag name of the expected rendering component, return now;
-    if (this.view) return this.view;
-
->>>>>>> 6759a590
     // Create the rendering element
     let newEl = document.createElement(this.expectedTag);
     newEl.id = this.id || this.pfeId || this.randomId;
@@ -563,7 +542,6 @@
           // Create a new slot for the shadow template and create a random name for it
           const slot = document.createElement("slot");
           slot.name = this.randomId.replace("pfe-", `${section}-`);
-<<<<<<< HEAD
 
           // Append the new slot into the template item
           piece.appendChild(slot);
@@ -571,15 +549,6 @@
           // Connect the light DOM region to the newly create slot
           region.setAttribute("slot", slot.name);
 
-=======
-
-          // Append the new slot into the template item
-          piece.appendChild(slot);
-
-          // Connect the light DOM region to the newly create slot
-          region.setAttribute("slot", slot.name);
-
->>>>>>> 6759a590
           // Capture the ID from the region or the pfe-id if they exist
           if (region.id || region.getAttribute("pfe-id")) piece.id = region.id || region.getAttribute("pfe-id");
 
