--- conflicted
+++ resolved
@@ -19,17 +19,6 @@
         <!-- <link href="../../pfe-layouts/pfe-layouts.css" rel="stylesheet"> -->
 
         <!-- uncomment the es5-adapter if you're using the umd version -->
-<<<<<<< HEAD
-        <script src="/@webcomponents/webcomponentsjs/custom-elements-es5-adapter.js"></script>
-        <script src="/@webcomponents/webcomponentsjs/webcomponents-bundle.js"></script>
-
-        <script src="https://cdnjs.cloudflare.com/ajax/libs/require.js/2.3.5/require.min.js"></script>
-        <script>
-            require([
-            "../pfe-number.umd.js"
-            ]);
-        </script>
-=======
         <script src="https://cdnjs.cloudflare.com/ajax/libs/webcomponentsjs/2.2.10/custom-elements-es5-adapter.js"></script>
         <script src="https://cdnjs.cloudflare.com/ajax/libs/webcomponentsjs/2.2.10/webcomponents-bundle.js"></script>
         <script src="https://cdnjs.cloudflare.com/ajax/libs/require.js/2.3.5/require.min.js"></script>
@@ -41,7 +30,6 @@
     </noscript>
 
     <link href="../../pfelement/dist/pfelement.min.css" rel="stylesheet">
->>>>>>> cb460bb3
     </head>
     <body unresolved>
         <div id="app">
