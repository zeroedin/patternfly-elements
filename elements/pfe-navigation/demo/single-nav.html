--- conflicted
+++ resolved
@@ -412,7 +412,6 @@
     </pfe-navigation>
 
     <h1><code>pfe-navigation</code></h1>
-<<<<<<< HEAD
      <h2>Large Logo</h2>
 
      <script>
@@ -421,11 +420,8 @@
          console.log(e.detail.value);
        })
      </script>
-=======
-    <h2>Large Logo</h2>
 
     <a href="https://redhat.com" style="font-size: 40px;">This is a link test</a>
 
->>>>>>> 73f10cf9
   </body>
 </html>