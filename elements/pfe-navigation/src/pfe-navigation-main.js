import PFElement from "../../pfelement/dist/pfelement.js";

class PfeNavigationMain extends PFElement {
  static get tag() {
    return "pfe-navigation-main";
  }

  get templateUrl() {
    return "pfe-navigation-main.html";
  }

  get styleUrl() {
    return "pfe-navigation-main.scss";
  }

  static get PfeType() {
    return PFElement.PfeTypes.Container;
  }

  constructor() {
<<<<<<< HEAD
    super(PfeNavigationMain, { type: PfeNavigationMain.PfeType });
  }

  // get horizontal() {
  //   return this.hasAttribute("horizontal");
  // }

  // set horizontal(bool) {
  //   bool = Boolean(bool);

  //   if (bool) {
  //     this.setAttribute("horizontal", "");
  //     if (this._desktop) this._desktop.removeAttribute("hidden");
  //     if (this._mobile) this._mobile.setAttribute("hidden", "");
  //   } else {
  //     this.removeAttribute("horizontal");
  //     if (this._desktop) this._desktop.setAttribute("hidden", "");
  //     if (this._mobile) this._mobile.removeAttribute("hidden");
  //   }
  // }
=======
    super(PfeNavigationMain);

    this._init = this._init.bind(this);
  }

  connectedCallback() {
    super.connectedCallback();

    this._init();

    // Add a slotchange listener to the lightDOM trigger
    this.addEventListener("slotchange", this._init);
  }

  disconnectedCallback() {
    super.disconnectedCallback();
    this.removeEventListener("slotchange", this._init);
  }

  _init() {
    // Get all the nested navigation items
    this.navItems = [...this.querySelectorAll("pfe-navigation-item")];

    // Find the first nested element
    this.first = this.navItems.length > 0 ? this.navItems[0] : null;
    // Find the last nested element
    this.last = this.navItems[this.navItems.length - 1];

    // Ensure the necessary a11y is set
    this.setAttribute("role", "navigation");
    this.setAttribute("aria-label", "Main");

    // For each nested navigation item, tag it with context
    this.navItems.forEach((item) => {
      item.nested = true;
    });

    // Tag the first and last navigation items for styling in mobile
    if (this.first) this.first.setAttribute("first", "");
    if (this.last) this.last.setAttribute("last", "");
  }
>>>>>>> 7f9c30e0
}

export default PfeNavigationMain;<|MERGE_RESOLUTION|>--- conflicted
+++ resolved
@@ -18,7 +18,6 @@
   }
 
   constructor() {
-<<<<<<< HEAD
     super(PfeNavigationMain, { type: PfeNavigationMain.PfeType });
   }
 
@@ -28,27 +27,6 @@
 
   // set horizontal(bool) {
   //   bool = Boolean(bool);
-
-  //   if (bool) {
-  //     this.setAttribute("horizontal", "");
-  //     if (this._desktop) this._desktop.removeAttribute("hidden");
-  //     if (this._mobile) this._mobile.setAttribute("hidden", "");
-  //   } else {
-  //     this.removeAttribute("horizontal");
-  //     if (this._desktop) this._desktop.setAttribute("hidden", "");
-  //     if (this._mobile) this._mobile.removeAttribute("hidden");
-  //   }
-  // }
-=======
-    super(PfeNavigationMain);
-
-    this._init = this._init.bind(this);
-  }
-
-  connectedCallback() {
-    super.connectedCallback();
-
-    this._init();
 
     // Add a slotchange listener to the lightDOM trigger
     this.addEventListener("slotchange", this._init);
@@ -81,7 +59,6 @@
     if (this.first) this.first.setAttribute("first", "");
     if (this.last) this.last.setAttribute("last", "");
   }
->>>>>>> 7f9c30e0
 }
 
 export default PfeNavigationMain;