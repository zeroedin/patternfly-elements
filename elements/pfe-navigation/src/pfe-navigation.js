--- conflicted
+++ resolved
@@ -1419,15 +1419,10 @@
     // Get last focusable element for nav
     this._a11yGetLastFocusableElement(this._shadowNavWrapper);
     // Tab key listener attached to the last focusable element in the component
-<<<<<<< HEAD
-    // this._lastFocusableNavElement.addEventListener("keydown", this._a11yCloseAllMenus);
-    console.log(this._lastFocusableNavElement);
-=======
     const lastFocusableNavElement = this._lastFocusableNavElement;
     if (lastFocusableNavElement) {
       lastFocusableNavElement.addEventListener("keydown", this._a11yCloseAllMenus);
     }
->>>>>>> d81c3731
 
     // Only run if mobile site switcher is NOT null (mobile - md breakpoints)
     if (this._siteSwitcherMobileOnly !== null) {
