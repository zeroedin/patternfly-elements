--- conflicted
+++ resolved
@@ -223,8 +223,6 @@
   }
 
   /**
-<<<<<<< HEAD
-=======
    * Utility function that is used to display more console logging in non-prod env to debug focus state
    * for development only, should remove for final product
    * @param {boolean} debugFocus Optional. console log focused element
@@ -235,7 +233,6 @@
   }
 
   /**
->>>>>>> 1a26ac0a
    * Checks to see if anything in the menu, or if a specific part of it is open
    * @param {string} toggleId Optional. Check if specific part of menu is open, if blank will check if anything is open
    * @return {boolean}
@@ -419,11 +416,6 @@
    */
   isSecondaryLinksSectionCollapsed(forceRecalculation) {
     // Trying to avoid running getComputedStyle too much by caching iton the web component object
-<<<<<<< HEAD
-    if (forceRecalculation || this.mainMenuButtonVisible === null || window.innerWidth !== this.windowInnerWidth) {
-      if (this._isDevelopment()) {
-        console.log(`${this.tag} isMobileMenuButtonVisible: Recalculating menu button visibility`);
-=======
     if (
       forceRecalculation ||
       this.secondaryLinksSectionCollapsed === null ||
@@ -431,7 +423,6 @@
     ) {
       if (this._isDevelopment()) {
         console.log(`${this.tag}: isSecondaryLinksSectionCollapsed recalculated`);
->>>>>>> 1a26ac0a
       }
       this.secondaryLinksSectionCollapsed =
         window.getComputedStyle(this._secondaryLinksWrapper, false).flexDirection === "column";
@@ -453,19 +444,9 @@
    */
   isMobileMenuButtonVisible(forceRecalculation) {
     // Trying to avoid running getComputedStyle too much by caching iton the web component object
-<<<<<<< HEAD
-    if (
-      forceRecalculation ||
-      this.secondaryLinksSectionCollapsed === null ||
-      window.innerWidth !== this.windowInnerWidth
-    ) {
-      if (this._isDevelopment()) {
-        console.log(`${this.tag} isSecondaryLinksSectionCollapsed: Recalculating menu button visibility`);
-=======
     if (forceRecalculation || this.mainMenuButtonVisible === null || window.innerWidth !== this.windowInnerWidth) {
       if (this._isDevelopment()) {
         console.log(`${this.tag}: isMobileMenuButtonVisible recalculated`);
->>>>>>> 1a26ac0a
       }
       this.mainMenuButtonVisible = window.getComputedStyle(this._mobileToggle, false).display !== "none";
 
@@ -516,17 +497,12 @@
           break;
       }
     } else if (toggleId === "mobile__button") {
-<<<<<<< HEAD
-      dropdownId = "mobile__dropdown";
-    } else if (toggleId.startsWith("main-menu") || toggleId.startsWith("custom-link")) {
-=======
       if (this.isMobileMenuButtonVisible()) {
         dropdownId = this._currentMobileDropdown.getAttribute("id");
       } else {
         return null;
       }
     } else if (toggleId.startsWith("main-menu")) {
->>>>>>> 1a26ac0a
       dropdownId = this.shadowRoot.getElementById(toggleId).parentElement.dataset.dropdownId;
     }
 
@@ -563,26 +539,10 @@
      * @param {object} toggleElement Toggle Button DOM Element
      * @param {object} dropdownWrapper Dropdown wrapper DOM element
      */
-<<<<<<< HEAD
-    const _openDropdown = (toggleElement, dropdownElement) => {
-      const toggleId = toggleElement.getAttribute("id");
-      toggleElement.setAttribute("aria-expanded", "true");
-      dropdownElement.setAttribute("aria-hidden", "false");
-
-      // Updating height via JS so we can animate it for CSS transitions
-      if (parseInt(dropdownElement.dataset.height) > 30) {
-        dropdownElement.style.setProperty("height", `${dropdownElement.dataset.height}px`);
-      }
-
-      // Main menu specific actions
-      if (toggleElement.getAttribute("id").startsWith("main-menu__")) {
-        toggleElement.parentElement.classList.add("pfe-navigation__menu-item--open");
-=======
     const _openDropdown = (toggleElement, dropdownWrapper) => {
       const toggleIdToOpen = toggleElement.getAttribute("id");
       if (debugNavigationState) {
         console.log("openDropdown", toggleIdToOpen, dropdownWrapper.getAttribute("id"));
->>>>>>> 1a26ac0a
       }
 
       this._addOpenDropdownAttributes(toggleElement, dropdownWrapper, debugNavigationState);
@@ -837,13 +797,10 @@
     // Replace the menu in the shadow DOM
     shadowMenuWrapper.parentElement.replaceChild(newShadowMenuWrapper, shadowMenuWrapper);
 
-<<<<<<< HEAD
-=======
     // Re-set pointers to commonly used elements that just got paved over
     this._menuDropdownXs = this.shadowRoot.getElementById("mobile__dropdown");
     this._menuDropdownMd = this.shadowRoot.getElementById("pfe-navigation__menu-wrapper");
 
->>>>>>> 1a26ac0a
     // Add menu burger behavior
     this._mobileToggle.addEventListener("click", this._toggleMobileMenu);
 
@@ -860,72 +817,6 @@
     // Give all dropdowns aria-hidden since they're shut by default
     this.shadowRoot.querySelector(".pfe-navigation__dropdown-wrapper").setAttribute("aria-hidden", "true");
 
-<<<<<<< HEAD
-    // Give Search dropdown, All Red Hat Dropdown aria-hidden since they're shut by default
-    // @todo: added this logic, uses .dropdown-content class on the dropdown content divs, need to verify that this logic is reasonable and if so add the notes to the documentation about the class
-    // @todo: need to figure out best way to manage the dynamic setting of aria-hidden when custom link gets used as a dropdown instead by content editors and other dev teams
-    // @todo/note: tried this method of dynamically setting the aria-hidden attr for other dropdowns but I was having an issue with inconsistent toggling of the aria-hidden attr for the search dropdown so commented it out for now, this code might be conflicting with logic elsewhere for aria-hidden?
-    // this.shadowRoot.querySelectorAll(".dropdown-content").forEach(element => {
-    //   element.setAttribute("aria-hidden", "true");
-    //   // added this for local testing
-    //   if (this._isDevelopment()) {
-    //     console.log(`inside of forEach for .dropdown-content`);
-    //     console.log(element);
-    //   }
-    // });
-
-    // Process custom links
-    const customLinkItems = this.querySelectorAll("#pfe-navigation__custom-links > li");
-    const secondaryLinksWrapper = this.shadowRoot.getElementById("pfe-navigation__secondary-links-wrapper");
-    for (let index = 0; index < customLinkItems.length; index++) {
-      const customLinkItem = customLinkItems[index];
-      const shadowCustomLinkItem = customLinkItem.cloneNode(true);
-      const dropdown = shadowCustomLinkItem.querySelector("pfe-navigation-dropdown");
-      if (dropdown) {
-        const toggleName = dropdown.getAttribute("pfe-name");
-        const toggleIconName = dropdown.getAttribute("pfe-icon");
-        if (toggleIconName && toggleName) {
-          const toggle = document.createElement("button");
-          const toggleIcon = document.createElement("pfe-icon");
-          const toggleMachineName = this._createMachineName(toggleName);
-          const toggleId = `custom-link--${toggleMachineName}`;
-          const dropdownId = `custom-link-dropdown--${toggleMachineName}`;
-          toggle.innerText = toggleName;
-          toggle.classList.add("pfe-navigation__custom-link");
-          toggle.setAttribute("id", toggleId);
-          toggleIcon.setAttribute("icon", toggleIconName);
-          toggleIcon.setAttribute("pfe-size", "md");
-          toggleIcon.setAttribute("aria-hidden", "true");
-          toggle.prepend(toggleIcon);
-          shadowCustomLinkItem.prepend(toggle);
-          dropdown.setAttribute("id", dropdownId);
-          dropdown.classList.add("pfe-navigation__custom-link-dropdown");
-
-          // Dropdown open behavior
-          toggle.addEventListener("click", () => {
-            this._changeNavigationState(toggleId);
-          });
-
-          shadowCustomLinkItem.dataset.buttonId = toggleId;
-          shadowCustomLinkItem.dataset.dropdownId = dropdownId;
-
-          // Add the processed custom link item to the shadow DOM
-          secondaryLinksWrapper.append(shadowCustomLinkItem);
-        } else {
-          if (!toggleIconName) {
-            console.error(`${this.tag}: pfe-navigation-toggle requires a pfe-name attribute for accessibility.`);
-          }
-          if (!toggleIconName) {
-            console.error(`${this.tag}: pfe-navigation-toggle requires a pfe-icon attribute for design consistency.`);
-          }
-        }
-      } else {
-        // @todo Add checks to non-dropdown links?
-        secondaryLinksWrapper.append(shadowCustomLinkItem);
-      }
-    }
-
-=======
     // Set initial on page load aria settings on all original buttons and their dropdowns
     this._addCloseDropdownAttributes(this._mobileToggle, this._currentMobileDropdown);
     this._addCloseDropdownAttributes(this._searchToggle, this._searchSpotMd);
@@ -935,7 +826,6 @@
 
     // Make sure search slot is in the right spot, based on breakpoint
     this._moveSearchSlot();
->>>>>>> 1a26ac0a
     // Reconnecting mutationObserver for IE11 & Edge
     if (window.ShadyCSS) {
       this._observer.observe(this, lightDomObserverConfig);
@@ -947,13 +837,8 @@
 
     // Some cleanup and state management for after render
     const postProcessLightDom = () => {
-<<<<<<< HEAD
-      if (this.isMobileMenuButtonVisible()) {
-        // @todo add aria-hidden and aria-expanded attributes to appropriate elements for mobile dropdown if we're at a mobile breakpoint
-=======
       if (this.isMobileMenuButtonVisible() && !this.isOpen("mobile__button")) {
         this._addCloseDropdownAttributes(this._mobileToggle, this._currentMobileDropdown);
->>>>>>> 1a26ac0a
       }
     };
 
@@ -977,11 +862,7 @@
    */
   _getDropdownHeights() {
     if (this._isDevelopment()) {
-<<<<<<< HEAD
-      console.log(`${this.tag} _getDropdownHeights: Getting all dropdown heights`);
-=======
       console.log(`${this.tag}: _getDropdownHeights recalculated`);
->>>>>>> 1a26ac0a
     }
     const mainMenuDropdowns = this.shadowRoot.querySelectorAll(".pfe-navigation__dropdown");
     for (let index = 0; index < mainMenuDropdowns.length; index++) {
@@ -1296,10 +1177,7 @@
   _requestSiteSwitcher() {
     const promise = new Promise((resolve, reject) => {
       const xhr = new XMLHttpRequest();
-<<<<<<< HEAD
-=======
       // Hopping out to elements folder in case we're testing a component that isn't pfe-navigation
->>>>>>> 1a26ac0a
       xhr.open("GET", "../../pfe-navigation/mock/site-switcher.html");
       xhr.responseType = "text";
 
