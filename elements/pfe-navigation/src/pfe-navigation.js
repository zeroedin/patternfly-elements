// -- @TODO Set icons to hide if they all fail to load, else set them to preserve space

// Import polyfills: filter, matches, closest, includes, path
import "./polyfills--pfe-navigation.js";

import PFElement from "../../pfelement/dist/pfelement.js";
import PfeNavigationItem from "./pfe-navigation-item.js";
import PfeNavigationMain from "./pfe-navigation-main.js";

const observerAttributes = {
  childList: true,
  subtree: true,
  characterData: true
};

class PfeNavigation extends PFElement {
  static get tag() {
    return "pfe-navigation";
  }

  get templateUrl() {
    return "pfe-navigation.html";
  }

  get styleUrl() {
    return "pfe-navigation.scss";
  }

  get schemaUrl() {
    return "pfe-navigation.json";
  }

  //-- Key values map to slot names, accepts an array for [min, max] breakpoint
  //-- leave off 'px', if slot name includes a dash, quote the key
  get breakpoints() {
    // If only one value exists in the array, it starts at that size and goes up
    return {
      main: [1200], // horizontal from 1200px +
      search: [768], // visible from 768px +
      "mobile-search": [0, 767],
      language: [768],
      "mobile-language": [0, 767],
      // login: [0],
      // "mobile-login": [0, 639]
      "site-switcher": [768]
    };
  }

  set breakpoints(obj) {
    return obj;
  }

  get overlay() {
    return !this._overlay.hasAttribute("hidden");
  }

  set overlay(state) {
    if (state) {
      // Add the overlay to the page
      this._overlay.removeAttribute("hidden");

      // This prevents background scroll while nav is open
      // document.body.style.overflow = "hidden";

      this._wrapper.setAttribute("is-expanded", "");
    } else {
      // Remove the overlay from the page
      this._overlay.setAttribute("hidden", "");

      // Allow background to scroll again
      // document.body.style.overflow = "auto";

      this._wrapper.removeAttribute("is-expanded");
    }
  }

  static get observedAttributes() {
    return ["pfe-full-width", "pfe-sticky", "pfe-close-on-click"];
  }

  constructor() {
    super(PfeNavigation);

    // Attach functions for use below
    this._init = this._init.bind(this);
    this._setVisibility = this._setVisibility.bind(this);

    // -- handlers
    this._resizeHandler = this._resizeHandler.bind(this);
    this._stickyHandler = this._stickyHandler.bind(this);
    this._outsideListener = this._outsideListener.bind(this);
    this._menuItemClickHandler = this._menuItemClickHandler.bind(this);
    this._overlayClickHandler = this._overlayClickHandler.bind(this);
    this._focusHandler = this._focusHandler.bind(this);
    this._blurHandler = this._blurHandler.bind(this);
    this._observer = new MutationObserver(this._init);

    // Capture shadow elements
    this._overlay = this.shadowRoot.querySelector(`.${this.tag}__overlay`);
    this._wrapper = this.shadowRoot.querySelector(`.${this.tag}__wrapper`);
<<<<<<< HEAD
    this._menuItem = this.shadowRoot.querySelector(
      `${PfeNavigationItem.tag}[is-menu-dropdown]`
    );

    this._slots = {
      skip: this.shadowRoot.querySelector(`.${this.tag}__skip`),
      language: this.shadowRoot.querySelector(
        `${PfeNavigationItem.tag}[is-language]`
      ),
      login: this.shadowRoot.querySelector(`${PfeNavigationItem.tag}[is-login]`)
=======
    this._menuItem = this.shadowRoot.querySelector(`${PfeNavigationItem.tag}[pfe-icon="web-mobile-menu"]`);

    this._slots = {
      language: this.shadowRoot.querySelector(`${PfeNavigationItem.tag}[pfe-icon="web-user"]`),
      login: this.shadowRoot.querySelector(`${PfeNavigationItem.tag}[pfe-icon="web-globe"]`)
>>>>>>> 03543523
    };

    // Initialize active navigation item to empty array
    this._activeNavigationItems = [];
    this.overlay = false;

    // make sure we close all of the nav items and hide the overlay when
    // the mobile menu button is closed
    this._menuItem.shadowRoot
      .querySelector(`.${PfeNavigationItem.tag}__trigger`)
      .addEventListener("click", this._menuItemClickHandler);

    // make sure we close all of the nav items and hide the overlay
    // when it's clicked
    this._overlay.addEventListener("click", this._overlayClickHandler);
  }

  connectedCallback() {
    super.connectedCallback();

    // Wait until the item and main navigation are defined
    Promise.all([
      customElements.whenDefined(PfeNavigationItem.tag),
      customElements.whenDefined(PfeNavigationMain.tag)
    ]).then(() => {
      // If this element contains light DOM, initialize it
      if (this.children.length) {
        // Kick off the initialization of the light DOM elements
        this._init();

        // Watch for screen resizing
        window.addEventListener("resize", this._resizeHandler);
      } else {
        console.error(
          "This component does not have any light DOM children.  Please check documentation for requirements."
        );

        // Attach an observer for dynamically injected content
        this._observer.observe(this, observerAttributes);
      }
    });
  }

  disconnectedCallback() {
    // Remove the scroll, resize, and outside click event listeners
    window.removeEventListener("resize", this._resizeHandler);

    if (this.hasAttribute("pfe-close-on-click") && this.getAttribute("pfe-close-on-click") === "external") {
      document.removeEventListener("click", this._outsideListener);
    }

    if (this.hasAttribute("pfe-sticky") && this.getAttribute("pfe-sticky") != "false") {
      window.removeEventListener("scroll", this._stickyHandler);
    }

    this._menuItem.shadowRoot
      .querySelector(`.${PfeNavigationItem.tag}__trigger`)
      .removeEventListener("click", this._menuItemClickHandler);
    this._overlay.removeEventListener("click", this._overlayClickHandler);

    if (this.has_slot("skip")) {
      [...this.querySelectorAll("[slot=skip] a")].map(link =>
        link.removeEventListener("focus", this._focusHandler)
      );
      [...this.querySelectorAll("[slot=skip] a")].map(link =>
        link.removeEventListener("blur", this._blurHandler)
      );
    }

    this._observer.disconnect();
  }

  _resizeHandler(event) {
    console.log("resize event");

    // Set the visibility of items
    this._setVisibility(this.offsetWidth);

    // Check what the active item is
    this._activeNavigationItems.forEach(item => {
      // If the item is open but not visible, update it to hidden
      if (item.expanded && !item.visible) {
        item.expanded = false;
        this._activeNavigationItems = this._activeNavigationItems.filter(i => i !== item);
      } else if (item.expanded && item.parent && item.parent.visible) {
        // if the parent is the mobile menu item and the size of the window is within
        // the main breakpoint, make sure that the mobile menu is expanded
        if (item.parent === this._menuItem && window.innerWidth <= this.breakpoints.main[1]) {
          item.parent.expanded = true; // Ensure the parent is open
          // If the parent item doesn't exist in the active array, add it
          if (!this._activeNavigationItems.includes(item.parent)) {
            this._activeNavigationItems.push(item.parent);
          }
        }
      }
    });

    this.overlay = this._activeNavigationItems.length > 0;

    // update the reported height
    this._reportHeight();
  }

  _stickyHandler() {
    if (window.pageYOffset >= this.top) {
      this.classList.add("pfe-sticky");
    } else {
      this.classList.remove("pfe-sticky");
    }
  }

  _outsideListener(event) {
    // Check if the clicked element is the navigation object
    let isSelf = event.target === this;
    // Check if the clicked element contains or is contained by the navigation element
    let isChild = event.target.closest(`${this.tag}`);
    let insideWrapper = event.target.tagName.includes("-")
      ? event.target.shadowRoot.querySelector(`${this.tag}`)
      : null;

    // Check states to determine if the navigation items should close
    if (!isSelf && !(isChild || insideWrapper)) {
      this._activeNavigationItems.map(item => item.close());
    }
  }

  _setVisibility(width) {
    // Cast the width as a number
    width = Number.parseInt(width);

    // Iterate over the breakpoints object
    Object.keys(this.breakpoints).forEach(label => {
      let bps = this.breakpoints[label];
      // First item in the array is the min-width
      let start = Number.parseInt(bps[0]);
      // Second item in the array is the max-width
      let end = Number.parseInt(bps[1]);

      if (bps.length > 2)
        console.warn(
          `${this.tag}: Breakpoints must be provided with an array of 1 or 2 items. See documentation.`
        );

      //  Initialize the visibility boolean to false
      let isVisible = false;

      // If the slot exists, set attribute based on supported breakpoints
<<<<<<< HEAD
      if (
        !Number.isNaN(start) &&
        this.slots &&
        this.slots[label] &&
        this.slots[label].nodes &&
        this.slots[label].nodes.length > 0
      ) {
        // Iterate over each node in the slot
=======
      if (this.slots[label] && this.slots[label].nodes && this.slots[label].nodes.length > 0) {
        if (width >= start && (!end || (end && width <= end))) {
          isVisible = true;
        }

>>>>>>> 03543523
        this.slots[label].nodes.forEach(node => {
          console.log(label, node);

          // If the browser width falls between the start & end points
          if (width >= start && (!end || (end && width <= end))) {
            isVisible = true;
          }

          switch (label) {
            case "main":
              // "isVisible" maps to the horizontal state of the main tag
              this.querySelector(
                `${PfeNavigationMain.tag}`
              ).horizontal = isVisible;
              this._menuItem.setAttribute("horizontal", "");

              if (!isVisible) {
                this._menuItem.expanded = false;
                this._menuItem.removeAttribute("horizontal");

                // Remove menuItem from active items
                this._activeNavigationItems = this._activeNavigationItems.filter(item => item !== this._menuItem);
              }
              break;
            case (label.match(/^mobile/) || {}).input:
<<<<<<< HEAD
              const desktopVersion = this._slots[label.slice(7)];
              if (desktopVersion) {
                if (
                  desktopVersion.tagName === PfeNavigationItem.tag.toUpperCase()
                )
                  desktopVersion.visible = !isVisible;
                else desktopVersion.setAttribute("hidden", "");
=======
              if (isVisible) {
                // Set an attribute to show this region (strip the mobile prefix)
                this._menuItem.setAttribute(`show_${label.slice(7)}`, "");
                if (this._slots[label.slice(7)]) this._slots[label.slice(7)].removeAttribute("hidden");
                node.removeAttribute("hidden");
              } else {
                this._menuItem.removeAttribute(`show_${label.slice(7)}`);
                if (this._slots[label.slice(7)]) this._slots[label.slice(7)].setAttribute("hidden", "");
                node.setAttribute("hidden", "");
>>>>>>> 03543523
              }
            // ^ Do not use break here because we want to run default as well
            default:
              if (node.tagName === PfeNavigationItem.tag.toUpperCase())
                node.visible = isVisible;
              else node.removeAttribute("hidden");
              break;
          }
        });
      }
    });
  }

  _init() {
    console.log("initialize");

    // @IE11 This is necessary so the script doesn't become non-responsive
    // if (window.ShadyCSS) {
    //   this._observer.disconnect();
    // }

    // Initial position of this element from the top of the screen
    this.top = this.getBoundingClientRect().top || 0;

    // Get all nav items contained in this element
    this.navItems = [...this.querySelectorAll(`${PfeNavigationItem.tag}`)];

    // Add the menu element to the list of navigation items
    // do this manually because menu item is in the shadow dom
    if (this._menuItem) this.navItems.push(this._menuItem);

    // Attach a reference to the navigation container to the children
    this.navItems.forEach(item => (item.navigationWrapper = this));

    // Connect the shadow menu with the main component
    let mainNav = this.querySelector(`${PfeNavigationMain.tag}`);
    if (mainNav && mainNav.navItems) {
      mainNav.navItems.forEach(item => (item.parent = this._menuItem));
    }

    // Start by setting the visibility of the slots
    this._setVisibility(this.offsetWidth);

    // If the nav is set to sticky, inject the height of the nav to the next element in the DOM
    if (this.hasAttribute("pfe-sticky") && this.getAttribute("pfe-sticky") != "false") {
      // Run the sticky check on first page load
      this._stickyHandler();

      // Attach the scroll event to the window
      window.addEventListener("scroll", this._stickyHandler);
    }

    // Listen for clicks outside the navigation element
    if (this.hasAttribute("pfe-close-on-click") && this.getAttribute("pfe-close-on-click") === "external") {
      document.addEventListener("click", this._outsideListener);
    }

    // report the height of this pfe-navigation element
    this._reportHeight();

    // Watch the light DOM link for focus and blur events
    if (this.has_slot("skip")) {
      [...this.querySelectorAll("[slot=skip] a")].map(link =>
        link.addEventListener("focus", this._focusHandler)
      );
      [...this.querySelectorAll("[slot=skip] a")].map(link =>
        link.addEventListener("blur", this._blurHandler)
      );
    }

    // @IE11 This is necessary so the script doesn't become non-responsive
    // if (window.ShadyCSS) {
    //   setTimeout(() => {
    //     this._observer.observe(this, observerAttributes);
    //   }, 0);
    // }
  }

  _menuItemClickHandler(event) {
    if (event.currentTarget.getAttribute("aria-expanded") === "false") {
      this._activeNavigationItems.map(item => item.close());
      this.overlay = false;
    }
  }

  _overlayClickHandler(event) {
    this._activeNavigationItems.map(item => item.close());
    this.overlay = false;
  }

  /**
   * Set a global CSS variable reporting the height of this navigation item.
   * Used to position sticky subnavigation items under this.
   *
   * The name of the global CSS variable is `--pfe-navigation--Height--actual`.
   */
  _reportHeight() {
    const cssVarName = `--${this.tag}--Height--actual`;
    const height = this.clientHeight + "px";
    document.body.style.setProperty(cssVarName, height);
  }

  // On skip focus, add a focus class
  _focusHandler(event) {
    this._slots.skip.classList.add("focus-within");
  }

  // On skip focus out, remove the focus class
  _blurHandler(event) {
    this._slots.skip.classList.remove("focus-within");
  }
}

PFElement.create(PfeNavigationItem);
PFElement.create(PfeNavigationMain);
PFElement.create(PfeNavigation);

export default PfeNavigation;<|MERGE_RESOLUTION|>--- conflicted
+++ resolved
@@ -98,24 +98,12 @@
     // Capture shadow elements
     this._overlay = this.shadowRoot.querySelector(`.${this.tag}__overlay`);
     this._wrapper = this.shadowRoot.querySelector(`.${this.tag}__wrapper`);
-<<<<<<< HEAD
-    this._menuItem = this.shadowRoot.querySelector(
-      `${PfeNavigationItem.tag}[is-menu-dropdown]`
-    );
+    this._menuItem = this.shadowRoot.querySelector(`${PfeNavigationItem.tag}[is-menu-dropdown]`);
 
     this._slots = {
       skip: this.shadowRoot.querySelector(`.${this.tag}__skip`),
-      language: this.shadowRoot.querySelector(
-        `${PfeNavigationItem.tag}[is-language]`
-      ),
+      language: this.shadowRoot.querySelector(`${PfeNavigationItem.tag}[is-language]`),
       login: this.shadowRoot.querySelector(`${PfeNavigationItem.tag}[is-login]`)
-=======
-    this._menuItem = this.shadowRoot.querySelector(`${PfeNavigationItem.tag}[pfe-icon="web-mobile-menu"]`);
-
-    this._slots = {
-      language: this.shadowRoot.querySelector(`${PfeNavigationItem.tag}[pfe-icon="web-user"]`),
-      login: this.shadowRoot.querySelector(`${PfeNavigationItem.tag}[pfe-icon="web-globe"]`)
->>>>>>> 03543523
     };
 
     // Initialize active navigation item to empty array
@@ -177,12 +165,8 @@
     this._overlay.removeEventListener("click", this._overlayClickHandler);
 
     if (this.has_slot("skip")) {
-      [...this.querySelectorAll("[slot=skip] a")].map(link =>
-        link.removeEventListener("focus", this._focusHandler)
-      );
-      [...this.querySelectorAll("[slot=skip] a")].map(link =>
-        link.removeEventListener("blur", this._blurHandler)
-      );
+      [...this.querySelectorAll("[slot=skip] a")].map(link => link.removeEventListener("focus", this._focusHandler));
+      [...this.querySelectorAll("[slot=skip] a")].map(link => link.removeEventListener("blur", this._blurHandler));
     }
 
     this._observer.disconnect();
@@ -255,15 +239,12 @@
       let end = Number.parseInt(bps[1]);
 
       if (bps.length > 2)
-        console.warn(
-          `${this.tag}: Breakpoints must be provided with an array of 1 or 2 items. See documentation.`
-        );
+        console.warn(`${this.tag}: Breakpoints must be provided with an array of 1 or 2 items. See documentation.`);
 
       //  Initialize the visibility boolean to false
       let isVisible = false;
 
       // If the slot exists, set attribute based on supported breakpoints
-<<<<<<< HEAD
       if (
         !Number.isNaN(start) &&
         this.slots &&
@@ -272,13 +253,6 @@
         this.slots[label].nodes.length > 0
       ) {
         // Iterate over each node in the slot
-=======
-      if (this.slots[label] && this.slots[label].nodes && this.slots[label].nodes.length > 0) {
-        if (width >= start && (!end || (end && width <= end))) {
-          isVisible = true;
-        }
-
->>>>>>> 03543523
         this.slots[label].nodes.forEach(node => {
           console.log(label, node);
 
@@ -290,9 +264,7 @@
           switch (label) {
             case "main":
               // "isVisible" maps to the horizontal state of the main tag
-              this.querySelector(
-                `${PfeNavigationMain.tag}`
-              ).horizontal = isVisible;
+              this.querySelector(`${PfeNavigationMain.tag}`).horizontal = isVisible;
               this._menuItem.setAttribute("horizontal", "");
 
               if (!isVisible) {
@@ -304,30 +276,14 @@
               }
               break;
             case (label.match(/^mobile/) || {}).input:
-<<<<<<< HEAD
               const desktopVersion = this._slots[label.slice(7)];
               if (desktopVersion) {
-                if (
-                  desktopVersion.tagName === PfeNavigationItem.tag.toUpperCase()
-                )
-                  desktopVersion.visible = !isVisible;
+                if (desktopVersion.tagName === PfeNavigationItem.tag.toUpperCase()) desktopVersion.visible = !isVisible;
                 else desktopVersion.setAttribute("hidden", "");
-=======
-              if (isVisible) {
-                // Set an attribute to show this region (strip the mobile prefix)
-                this._menuItem.setAttribute(`show_${label.slice(7)}`, "");
-                if (this._slots[label.slice(7)]) this._slots[label.slice(7)].removeAttribute("hidden");
-                node.removeAttribute("hidden");
-              } else {
-                this._menuItem.removeAttribute(`show_${label.slice(7)}`);
-                if (this._slots[label.slice(7)]) this._slots[label.slice(7)].setAttribute("hidden", "");
-                node.setAttribute("hidden", "");
->>>>>>> 03543523
               }
             // ^ Do not use break here because we want to run default as well
             default:
-              if (node.tagName === PfeNavigationItem.tag.toUpperCase())
-                node.visible = isVisible;
+              if (node.tagName === PfeNavigationItem.tag.toUpperCase()) node.visible = isVisible;
               else node.removeAttribute("hidden");
               break;
           }
@@ -385,12 +341,8 @@
 
     // Watch the light DOM link for focus and blur events
     if (this.has_slot("skip")) {
-      [...this.querySelectorAll("[slot=skip] a")].map(link =>
-        link.addEventListener("focus", this._focusHandler)
-      );
-      [...this.querySelectorAll("[slot=skip] a")].map(link =>
-        link.addEventListener("blur", this._blurHandler)
-      );
+      [...this.querySelectorAll("[slot=skip] a")].map(link => link.addEventListener("focus", this._focusHandler));
+      [...this.querySelectorAll("[slot=skip] a")].map(link => link.addEventListener("blur", this._blurHandler));
     }
 
     // @IE11 This is necessary so the script doesn't become non-responsive
