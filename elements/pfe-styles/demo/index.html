<!DOCTYPE html>
<html>

<head>
  <title>PatternFly Elements: Styles Demo</title>

  <meta charset="utf-8">
<<<<<<< HEAD
  <meta name="viewport" content="width=device-width, minimum-scale=1.0, initial-scale=1.0, user-scalable=yes">
=======
  <title>Layouts, Typography & Colors Demo</title>
>>>>>>> 481e182b

  <link rel="stylesheet" type="text/css" href="../../pfe-styles/dist/red-hat-font.min.css">

  <link rel="stylesheet" type="text/css" href="../dist/pfe-base.min.css">
  <link rel="stylesheet" type="text/css" href="../dist/pfe-layouts.min.css">
  <link rel="stylesheet" type="text/css" href="../dist/pfe-context.css">
  <link rel="stylesheet" type="text/css" href="../dist/pfe-typography-classes.css">
  <link rel="stylesheet" type="text/css" href="pfe-colors.css">

<<<<<<< HEAD

  <link rel="stylesheet" type="text/css"
    href="https://cdnjs.cloudflare.com/ajax/libs/prism/1.14.0/themes/prism.min.css">
=======
  <!-- PFE Components -->
  <noscript>
    <link href="../../pfelement/dist/pfelement--noscript.min.css" rel="stylesheet" />
  </noscript>
  <link href="../../pfelement/dist/pfelement.min.css" rel="stylesheet" />
>>>>>>> 481e182b

  <!-- uncomment the es5-adapter if you're using the umd version -->
  <script src="https://cdnjs.cloudflare.com/ajax/libs/webcomponentsjs/2.3.0/custom-elements-es5-adapter.js"></script>
  <script src="https://cdnjs.cloudflare.com/ajax/libs/webcomponentsjs/2.3.0/webcomponents-bundle.js"></script>
  <script src="https://cdnjs.cloudflare.com/ajax/libs/require.js/2.3.5/require.min.js"></script>
  <script>
    require([
      '../../pfe-band/dist/pfe-band.umd.js',
      '../../pfe-card/dist/pfe-card.umd.js'
    ])

  </script>
  <style>
    pre {
      overflow-x: hidden !important;
    }

<<<<<<< HEAD
=======
    .demo {
      font-family: "Tahoma", "Arial", sans-serif;
      padding: 1em 0;
    }

>>>>>>> 481e182b
  </style>

  <!-- Stylesheets for testing light DOM styles.
  <link rel="stylesheet" href="https://cdnjs.cloudflare.com/ajax/libs/twitter-bootstrap/4.3.1/css/bootstrap-reboot.css">
  <link rel="stylesheet" href="https://cdnjs.cloudflare.com/ajax/libs/typebase.css/0.5.0/typebase.css">
  -->

  <!-- Prism is used for theming the code blocks, replace with pfe-codeblock when ready -->
  <link rel="stylesheet" type="text/css"
    href="https://cdnjs.cloudflare.com/ajax/libs/prism/1.14.0/themes/prism.min.css">
  <script src="https://cdnjs.cloudflare.com/ajax/libs/prism/1.14.0/prism.min.js"></script>
  <script src="https://cdnjs.cloudflare.com/ajax/libs/prism/1.14.0/components/prism-markup.min.js"></script>

</head>

<body unresolved class="layouts">
  <h1 class="demo">Layouts, Typography, and Colors</h1>
  <article>
    <header>
      <h2 class="demo">Layout classess, from pfe-layouts.css </h2>
    </header>
    <div class="region">
      <pfe-card color="lightest">
        <h3 class="demo">Pure Grid</h3>
        <div class="pfe-l-grid pfe-m-gutters pfe-m-all-6-col pfe-m-all-4-col-on-md pfe-m-all-3-col-on-lg">
          <div>Item</div>
          <div>Item</div>
          <div>Item</div>
          <div>Item</div>
          <div>Item</div>
        </div>
        <br />
        <h4>Code</h4>
        <pre><code class="lang-markup">&lt;div class="pfe-l-grid pfe-m-gutters pfe-m-all-6-col pfe-m-all-4-col-on-md pfe-m-all-3-col-on-lg"&gt;
  &lt;div&gt;Item&lt;/div&gt;
  &lt;div&gt;Item&lt;/div&gt;
  &lt;div&gt;Item&lt;/div&gt;
  &lt;div&gt;Item&lt;/div&gt;
  &lt;div&gt;Item&lt;/div&gt;
&lt;/div&gt;</code></pre>
      </pfe-card>

      <pfe-card color="lightest">
        <h3 class="demo">Bootstrap-style Columns</h3>
        <div class="pfe-l-grid pfe-m-gutters">
          <div class="pfe-l-grid__item">Default Item</div>
          <div class="pfe-l-grid__item pfe-m-2-col"><code>pfe-m-2-col</code></div>
          <div class="pfe-l-grid__item pfe-m-10-col"><code>pfe-m-10-col</code></div>
          <div class="pfe-l-grid__item pfe-m-4-col"><code>pfe-m-4-col</code></div>
          <div class="pfe-l-grid__item pfe-m-4-col"><code>pfe-m-4-col</code></div>
          <div class="pfe-l-grid__item pfe-m-4-col"><code>pfe-m-4-col</code></div>
          <div class="pfe-l-grid__item pfe-m-6-col pfe-m-3-col-on-md"><code>pfe-m-6-col pfe-m-3-col-on-md</code></div>
          <div class="pfe-l-grid__item pfe-m-6-col pfe-m-3-col-on-md pfe-m-startat-7-col-on-md"><code>pfe-m-6-col
              pfe-m-3-col-on-md pfe-m-startat-7-col-on-md</code></div>
          <div class="pfe-l-grid__item pfe-m-6-col pfe-m-3-col-on-md"><code>pfe-m-6-col pfe-m-3-col-on-md</code></div>
        </div>
        <br />
        <h4 class="demo">Code</h4>
        <pre><code class="lang-markup">&lt;div class="pfe-l-grid pfe-m-gutters"&gt;
  &lt;div class="pfe-l-grid__item"&gt;Default Item&lt;/div&gt;
  &lt;div class="pfe-l-grid__item pfe-m-2-col"&gt;&lt;code&gt;pfe-m-2-col&lt;/code&gt;&lt;/div&gt;
  &lt;div class="pfe-l-grid__item pfe-m-10-col"&gt;&lt;code&gt;pfe-m-10-col&lt;/code&gt;&lt;/div&gt;
  &lt;div class="pfe-l-grid__item pfe-m-4-col"&gt;&lt;code&gt;pfe-m-4-col&lt;/code&gt;&lt;/div&gt;
  &lt;div class="pfe-l-grid__item pfe-m-4-col"&gt;&lt;code&gt;pfe-m-4-col&lt;/code&gt;&lt;/div&gt;
  &lt;div class="pfe-l-grid__item pfe-m-4-col"&gt;&lt;code&gt;pfe-m-4-col&lt;/code&gt;&lt;/div&gt;
  &lt;div class="pfe-l-grid__item pfe-m-6-col pfe-m-3-col-on-md"&gt;&lt;code&gt;pfe-m-6-col pfe-m-3-col-on-md&lt;/code&gt;&lt;/div&gt;
  &lt;div class="pfe-l-grid__item pfe-m-6-col pfe-m-3-col-on-md pfe-m-startat-7-col-on-md"&gt;&lt;code&gt;pfe-m-6-col pfe-m-3-col-on-md pfe-m-startat-7-col-on-md&lt;/code&gt;&lt;/div&gt;
  &lt;div class="pfe-l-grid__item pfe-m-6-col pfe-m-3-col-on-md"&gt;&lt;code&gt;pfe-m-6-col pfe-m-3-col-on-md&lt;/code&gt;&lt;/div&gt;
&lt;/div&gt;</code></pre>

      </pfe-card>

      <pfe-card color="lightest">
        <h2 class="demo">Bullseye</h2>
        <p>Used for centering all children (typically a single item) both vertically and horizontally within a parent
          element. When using these classes, be sure that the element with the class .pfe-l-bullseye is the only child
          in
          the parent container.</p>

        <div>
          <h3 class="demo">Basic Bullseye</h3>
          <section class="white-box" style="height: 200px; background: #ecf4f1;">
            <div class="pfe-l-bullseye">
              <div class="pfe-l-bullseye__item">Bam!</div>
            </div>
          </section>

          <h4 class="demo">Code</h4>
          <pre><code class="lang-markup">&lt;section style="height: 250px; background: #ecf4f1;" &gt;
      &lt;div class="pfe-l-bullseye"&gt;
        &lt;div class="pfe-l-bullseye__item"&gt;Bam!&lt;/div&gt;
      &lt;div&gt;
  &lt;/section&gt;</code></pre>
        </div>
      </pfe-card>

    </div>
  </article>

  <article>
    <header>
      <h2 class="demo">Color Palette</h2>
    </header>
    <div class="region">
      <div class="pfe-l-grid pfe-m-gutters pfe-m-all-12-col white-box">
        <h3 class="demo" slot="pfe-band--header">UI elements</h3>
        <div class="pfe-l-grid pfe-m-gutters pfe-m-all-3-col">
          <div class="ui-accent">ui-accent</div>
          <div class="ui-base">ui-base</div>
          <div class="ui-disabled">ui-disabled</div>
        </div>
        <div class="pfe-l-grid pfe-m-gutters pfe-m-all-3-col">
          <div class="ui-accent--hover">ui-accent--hover</div>
          <div class="ui-base--hover">ui-base--hover</div>
          <div class="ui-disabled--hover">ui-disabled--hover</div>
        </div>
        <div class="pfe-l-grid pfe-m-gutters pfe-m-all-3-col">
          <div class="ui-accent--focus">ui-accent--focus</div>
          <div class="ui-base--focus">ui-base--focus</div>
          <div class="ui-disabled--focus">ui-disabled--focus</div>
        </div>
      </div>

      <div class="pfe-l-grid pfe-m-gutters pfe-m-all-12-col white-box">
        <h3 class="demo" slot="pfe-band--header">UI elements: <code>on="dark"</code></h3>
        <div class="pfe-l-grid pfe-m-gutters pfe-m-all-3-col">
          <div class="ui-accent">ui-accent</div>
          <div class="ui-base">ui-base</div>
          <div class="ui-disabled">ui-disabled</div>
        </div>
        <div class="pfe-l-grid pfe-m-gutters pfe-m-all-3-col">
          <div class="ui-accent--hover">ui-accent--hover</div>
          <div class="ui-base--hover">ui-base--hover</div>
          <div class="ui-disabled--hover">ui-disabled--hover</div>
        </div>
        <div class="pfe-l-grid pfe-m-gutters pfe-m-all-3-col">
          <div class="ui-accent--focus">ui-accent--focus</div>
          <div class="ui-base--focus">ui-base--focus</div>
          <div class="ui-disabled--focus">ui-disabled--focus</div>
        </div>
      </div>

      <div class="pfe-l-grid pfe-m-gutters pfe-m-all-12-col white-box">
        <h3 class="demo">UI elements: <code>on="saturated"</code></h3>
        <div class="pfe-l-grid pfe-m-gutters pfe-m-all-3-col">
          <div class="ui-accent">ui-accent</div>
          <div class="ui-base">ui-base</div>
          <div class="ui-disabled">ui-disabled</div>
        </div>
        <div class="pfe-l-grid pfe-m-gutters pfe-m-all-3-col">
          <div class="ui-accent--hover">ui-accent--hover</div>
          <div class="ui-base--hover">ui-base--hover</div>
          <div class="ui-disabled--hover">ui-disabled--hover</div>
        </div>
        <div class="pfe-l-grid pfe-m-gutters pfe-m-all-3-col">
          <div class="ui-accent--focus">ui-accent--focus</div>
          <div class="ui-base--focus">ui-base--focus</div>
          <div class="ui-disabled--focus">ui-disabled--focus</div>
        </div>
      </div>

      <section class="pfe-l-grid pfe-m-gutters white-box">
        <h3 class="demo">Surface elements</h3>
        <div class="pfe-l-grid pfe-m-gutters pfe-m-all-3-col">
          <div class="lightest">surface--lightest</div>
          <div class="lighter">surface--lighter</div>
          <div class="base">surface--base</div>
          <div class="darker">surface--darker</div>
          <div class="darkest">surface--darkest</div>
          <div class="complement">surface--complement</div>
          <div class="accent">surface--accent</div>
        </div>
      </section>

    </div>
  </article>

  <article>
    <header>
      <h2 class="demo">HTML elements: headings, text & links within the .pfe-c-content class</h2>
    </header>

    <div class="region">
      <pfe-card pfe-color="lightest" class=" pfe-c-content">
        <h1>This is 1st level heading (H1)</h1>
        <p>Default paragraph: eu eget <a href="http://foobaz.com">consectetur vestibulum</a> ullamcorper eros odio
          convallis eget suspendisse consectetur tristique.</p>
        <h2>This is 2nd level heading (H2)</h2>
        <p>Default paragraph: eu eget <a href="http://foobaz.com">consectetur vestibulum</a> ullamcorper eros odio
          convallis eget suspendisse consectetur tristique.</p>
        <h3>This is 3rd level heading (H3)</h3>
        <p>Default paragraph: eu eget <a href="http://foobaz.com">consectetur vestibulum</a> ullamcorper eros odio
          convallis eget suspendisse consectetur tristique.</p>
        <h4>This is 4th level heading (H4)</h4>
        <p>Default paragraph: eu eget <a href="http://foobaz.com">consectetur vestibulum</a> ullamcorper eros odio
          convallis eget suspendisse consectetur tristique.</p>
        <h5>This is 5th level heading (H5)</h5>
        <p>Default paragraph: eu eget <a href="http://foobaz.com">consectetur vestibulum</a> ullamcorper eros odio
          convallis eget suspendisse consectetur tristique.</p>
        <h6>This is 6th level heading (H6)</h6>
        <p>Default paragraph: eu eget <a href="http://foobaz.com">consectetur vestibulum</a> ullamcorper eros odio
          convallis eget suspendisse consectetur tristique.</p>
        <br />
        <h2>List styles &amp; paragraphs</h2>
        <p>Default paragraph: eu eget <a href="http://foobaz.com">consectetur vestibulum</a> ullamcorper eros odio
          convallis eget suspendisse consectetur Leo in felis scelerisque a orci etiam adipiscing vivamus vitae hac cras parturient cubilia ullamcorper magna.</p>
        <p><small>Small HTML tag within a paragraph: eu eget <a href="http://foobaz.com">consectetur vestibulum</a>
            ullamcorper eros odio convallis eget suspendisse consectetur tristique</small></p>
        <ul>
          <li>List item: eu eget <a href="http://foobaz.com">consectetur hendrerit vestibulum nec lacinia dolor himenaeos parturient praesent porta vestibulum</a> ullamcorper eros odio semper non parturient mi parturient vestibulum arcu natoque per a scelerisque magna posuere in pulvinar viverra lacinia a non sapien parturient ad accumsan nunc ridiculus vivamus odio.Ante odio parturient. convallis eget suspendisse consectetur tristique</li>
          <li>List item: ullamcorper eros odio convallis eget suspendisse odio parturient.
            <ul>
              <li>Nested List item: eu eget <a href="http://foobaz.com">consectetur vestibulum</a> ullamcorper eros odio
                convallis eget suspendisse consectetur tristique</li>
              <li>Nested List item: ullamcorper eros odio convallis eget suspendisse hendrerit vestibulum nec lacinia dolor himenaeos parturient praesent porta vestibulum duis a non sapien parturient .</li>
            </ul>
          </li>
        </ul>
        <p>Paragraph text: ullamcorper eros odio convallis eget suspendisse
          consectetur tristique. Primis erat ipsum adipiscing integer a parturient facilisis amet ad a per adipiscing vestibulum hac etiam scelerisque parturient ante curae. </p>
        <ol>
          <li>List item: eu eget <a href="http://foobaz.com">consectetur vestibulum</a> ullamcorper eros odio
            convallis eget suspendisse consectetur tristique quis in nam parturient. Proin mus a a sem mus nec dapibus elit ac diam facilisi erat lacus scelerisque diam duis a non sapien parturient ad accumsan nunc ridiculus vivamus odio.Ante odio parturient.</li>
          <li>List item: ullamcorper eros odio convallis eget suspendisse </li>
        </ol>
         <p>Paragraph text: suspendisse id elementum ullamcorper lobortis porttitor congue a molestie ante rhoncus hac a a tortor aptent arcu ad eleifend nisi arcu ultricies ornare elementum.Cum condimentum parturient a condimentum ullamcorper aliquet adipiscing urna ut. </p>
        <dl>
          <dt>Definition term: eu eget <a href="http://foobaz.com">consectetur vestibulum</a> ullamcorper eros odio
            convallis eget suspendisse consectetur tristique</dt>
          <dd>Definition description: ullamcorper eros odio convallis eget suspendisse </dd>
          <dt>Definition term: ullamcorper eros odio
            convallis eget suspendisse consectetur tristique</dt>
          <dd>Definition description: parturient vestibulum arcu natoque per a scelerisque magna posuere in pulvinar viverra lacinia a non sapien parturient ad accumsan nunc ullamcorper eros odio convallis eget suspendisse </dd>
        </dl>
      </pfe-card>
    </div>
  </article>

  <article>
    <header>
      <h2 class="demo">Title & content modifer classes, from pfe-typography-classes.css</h2>
    </header>
    <div class="region">
      <pfe-card pfe-color="lightest" c>

        <h1 class="pfe-title--6xl">.pfe-title--6xl</h1>
        <p> Scelerisque eu eget <a href="http://foobaz.com">consectetur vestibulum</a> ullamcorper eros odio convallis
          eget suspendisse consectetur tristique.</p>
        <h1 class="pfe-title--5xl">.pfe-title--5xl</h1>
        <p> Scelerisque eu eget <a href="http://foobaz.com">consectetur vestibulum</a> ullamcorper eros odio convallis
          eget suspendisse consectetur tristique.</p>
        <h1 class="pfe-title--4xl">.pfe-title--4xl</h1>
        <p> Scelerisque eu eget <a href="http://foobaz.com">consectetur vestibulum</a> ullamcorper eros odio convallis
          eget suspendisse consectetur tristique.</p>
        <h1 class="pfe-title--3xl">.pfe-title--3xl</h1>
        <p> Scelerisque eu eget <a href="http://foobaz.com">consectetur vestibulum</a> ullamcorper eros odio convallis
          eget suspendisse consectetur tristique.</p>
        <h1 class="pfe-title--2xl">.pfe-title--2xl</h1>
        <p> Scelerisque eu eget <a href="http://foobaz.com">consectetur vestibulum</a> ullamcorper eros odio convallis
          eget suspendisse consectetur tristique.</p>
        <div class="pfe-title--xl">.pfe-title--xl</div>
        <p> Scelerisque eu eget <a href="http://foobaz.com">consectetur vestibulum</a> ullamcorper eros odio convallis
          eget suspendisse consectetur tristique.</p>
        <div class="pfe-title--lg">.pfe-title--lg</div>
        <p> Scelerisque eu eget <a href="http://foobaz.com">consectetur vestibulum</a> ullamcorper eros odio convallis
          eget suspendisse consectetur tristique.</p>
        <div class="pfe-title--md">.pfe-title--md</div>
        <p> Scelerisque eu eget <a href="http://foobaz.com">consectetur vestibulum</a> ullamcorper eros odio convallis
          eget suspendisse consectetur tristique.</p>
        <div class="pfe-title--sm">.pfe-title--sm</div>
        <p> Scelerisque eu eget <a href="http://foobaz.com">consectetur vestibulum</a> ullamcorper eros odio convallis
          eget suspendisse consectetur tristique.</p>
        <div class="pfe-title--xs">.pfe-title--xs</div>
        <p> Scelerisque eu eget <a href="http://foobaz.com">consectetur vestibulum</a> ullamcorper eros odio convallis
          eget suspendisse consectetur tristique.</p>
        <hr /><br />
        <p class="pfe-text--lg">.pfe-text--lg: Scelerisque eu eget <a
            href="http://foobaz.com">consectetur vestibulum</a> ullamcorper eros odio convallis eget suspendisse
          consectetur tristique. Gravida odio mi tristique a eu litora adipiscing sem justo sodales accumsan parturient
          adipiscing pretium gravida tortor eleifend.</p>
        <p class="pfe-text--md">.pfe-text--md: Scelerisque eu eget <a
            href="http://foobaz.com">consectetur vestibulum</a> ullamcorper eros odio convallis eget suspendisse
          consectetur tristique. Gravida odio mi tristique a eu litora adipiscing sem justo sodales accumsan parturient
          adipiscing pretium gravida tortor eleifend.</p>
        <p class="pfe-text--sm">.pfe-text--sm: Scelerisque eu eget <a
            href="http://foobaz.com">consectetur vestibulum</a> ullamcorper eros odio convallis eget suspendisse
          consectetur tristique. Gravida odio mi tristique a eu litora adipiscing sem justo sodales accumsan parturient
          adipiscing pretium gravida tortor eleifend.</p>
        <p class="pfe-text--xs">.pfe-text--xs: Scelerisque eu eget <a
            href="http://foobaz.com">consectetur vestibulum</a> ullamcorper eros odio convallis eget suspendisse
          consectetur tristique. Gravida odio mi tristique a eu litora adipiscing sem justo sodales accumsan parturient
          adipiscing pretium gravida tortor eleifend.</p>
      </pfe-card>

    </div>
  </article>

</body>

</html><|MERGE_RESOLUTION|>--- conflicted
+++ resolved
@@ -5,11 +5,8 @@
   <title>PatternFly Elements: Styles Demo</title>
 
   <meta charset="utf-8">
-<<<<<<< HEAD
   <meta name="viewport" content="width=device-width, minimum-scale=1.0, initial-scale=1.0, user-scalable=yes">
-=======
   <title>Layouts, Typography & Colors Demo</title>
->>>>>>> 481e182b
 
   <link rel="stylesheet" type="text/css" href="../../pfe-styles/dist/red-hat-font.min.css">
 
@@ -19,17 +16,11 @@
   <link rel="stylesheet" type="text/css" href="../dist/pfe-typography-classes.css">
   <link rel="stylesheet" type="text/css" href="pfe-colors.css">
 
-<<<<<<< HEAD
-
-  <link rel="stylesheet" type="text/css"
-    href="https://cdnjs.cloudflare.com/ajax/libs/prism/1.14.0/themes/prism.min.css">
-=======
   <!-- PFE Components -->
   <noscript>
     <link href="../../pfelement/dist/pfelement--noscript.min.css" rel="stylesheet" />
   </noscript>
   <link href="../../pfelement/dist/pfelement.min.css" rel="stylesheet" />
->>>>>>> 481e182b
 
   <!-- uncomment the es5-adapter if you're using the umd version -->
   <script src="https://cdnjs.cloudflare.com/ajax/libs/webcomponentsjs/2.3.0/custom-elements-es5-adapter.js"></script>
@@ -47,14 +38,11 @@
       overflow-x: hidden !important;
     }
 
-<<<<<<< HEAD
-=======
     .demo {
       font-family: "Tahoma", "Arial", sans-serif;
       padding: 1em 0;
     }
 
->>>>>>> 481e182b
   </style>
 
   <!-- Stylesheets for testing light DOM styles.
