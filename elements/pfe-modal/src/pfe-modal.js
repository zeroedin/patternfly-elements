// Import polyfills: startsWith
import "./polyfills--pfe-modal.js";

<<<<<<< HEAD
// StartsWith polyfill
if (!String.prototype.startsWith) {
  String.prototype.startsWith = function(searchString, position) {
    return this.substr(position || 0, searchString.length) === searchString;
  };
}
=======
import PFElement from "../../pfelement/dist/pfelement.js";
>>>>>>> f20063d0

class PfeModal extends PFElement {
  static get tag() {
    return "pfe-modal";
  }

  get templateUrl() {
    return "pfe-modal.html";
  }

  get schemaUrl() {
    return "pfe-modal.json";
  }

  get styleUrl() {
    return "pfe-modal.scss";
  }

  // Declare the type of this component
  static get PfeType() {
    return PFElement.PfeTypes.Container;
  }

  static get events() {
    return {
      open: `${this.tag}:open`,
      close: `${this.tag}:close`
    };
  }

  constructor() {
    super(PfeModal, { type: PfeModal.PfeType });

    this.header_id = this.randomId;
    this.isOpen = false;

    this._keydownHandler = this._keydownHandler.bind(this);
    this.toggle = this.toggle.bind(this);

    // These fire custom events
    this.open = this.open.bind(this);
    this.close = this.close.bind(this);

    this._modalWindow = this.shadowRoot.querySelector(`.${this.tag}__window`);
    this._modalCloseButton = this.shadowRoot.querySelector(
      `.${this.tag}__close`
    );
    this._overlay = this.shadowRoot.querySelector(`.${this.tag}__overlay`);
    this._container = this.shadowRoot.querySelector(`.${this.tag}__container`);
    this._outer = this.shadowRoot.querySelector(`.${this.tag}__outer`);

    this._observer = new MutationObserver(() => {
      this._mapSchemaToSlots(this.tag, this.slots);
      this._init();
    });
  }

  connectedCallback() {
    super.connectedCallback();

    this._init();

    this.addEventListener("keydown", this._keydownHandler);
    this._modalCloseButton.addEventListener("keydown", this._keydownHandler);
    this._modalCloseButton.addEventListener("click", this.close);
    this._overlay.addEventListener("click", this.close);

    this._observer.observe(this, { childList: true });
  }

  disconnectedCallback() {
    this.removeEventListener("keydown", this._keydownHandler);
    this._modalCloseButton.removeEventListener("click", this.close);
    this._modalCloseButton.removeEventListener("click", this.close);
    this._overlay.removeEventListener("click", this.close);

    if (this.trigger) {
      this.trigger.removeEventListener("click", this.open);
    }

    this._observer.disconnect();
  }

  attributeChangedCallback(attr, oldVal, newVal) {
    super.attributeChangedCallback(attr, oldVal, newVal);
  }

  _init() {
    this.trigger = this.querySelector(`[slot="${this.tag}--trigger"]`);
    this.header = this.querySelector(`[slot="${this.tag}--header"]`);
    this.body = [...this.querySelectorAll(`*:not([slot])`)];

    if (this.trigger) {
      this.trigger.addEventListener("click", this.open);
    }

    if (this.header) {
      this.header.setAttribute("id", this.header_id);
      this._modalWindow.setAttribute("aria-labelledby", this.header_id);
    } else {
      // Get the first heading in the modal if it exists
      const headings = this.body.filter(el => el.tagName.startsWith("H"));
      if (headings.length > 0) {
        headings[0].setAttribute("id", this.header_id);
        this._modalWindow.setAttribute("aria-labelledby", this.header_id);
      } else if (this.trigger) {
        this._modalWindow.setAttribute("aria-label", this.trigger.innerText);
      }
    }
  }

  _keydownHandler(event) {
    let target = event.target || window.event.srcElement;
    let key = event.key || event.keyCode;
    switch (key) {
      case "Tab":
      case 9:
        if (target === this._modalCloseButton) {
          event.preventDefault();
          this._modalWindow.focus();
        }
        return;
      case "Escape":
      case "Esc":
      case 27:
        this.close(event);
        return;
      case "Enter":
      case 13:
        if (target === this.trigger) {
          this.open(event);
        }
        return;
    }
  }

  toggle(event) {
    this.isOpen ? this.close(event) : this.open(event);
    return this;
  }

  open(event) {
    if (event) {
      event.preventDefault();
      this.trigger = event ? event.target : window.event.srcElement;
    }

    const detail = {
      open: true
    };

    if (event && this.trigger) {
      detail.trigger = this.trigger;
    }

    this.isOpen = true;
    // Reveal the container and overlay
    this._modalWindow.removeAttribute("hidden");
    this._overlay.removeAttribute("hidden");
    this._outer.removeAttribute("hidden");
    // This prevents background scroll
    document.body.style.overflow = "hidden";
    // Set the focus to the container
    this._modalWindow.focus();

    this.emitEvent(PfeModal.events.open, { detail });

    return this;
  }

  close(event) {
    if (event) {
      event.preventDefault();
    }

    this.isOpen = false;
    // Hide the container and overlay
    this._modalWindow.setAttribute("hidden", true);
    this._overlay.setAttribute("hidden", true);
    this._outer.setAttribute("hidden", true);
    // Return scrollability
    document.body.style.overflow = "auto";

    if (this.trigger) {
      // Move focus back to the trigger element
      this.trigger.focus();
      this.trigger = null;
    }

    this.emitEvent(PfeModal.events.close, {
      detail: {
        open: false
      }
    });

    return this;
  }
}

PFElement.create(PfeModal);

export default PfeModal;<|MERGE_RESOLUTION|>--- conflicted
+++ resolved
@@ -1,16 +1,7 @@
 // Import polyfills: startsWith
 import "./polyfills--pfe-modal.js";
 
-<<<<<<< HEAD
-// StartsWith polyfill
-if (!String.prototype.startsWith) {
-  String.prototype.startsWith = function(searchString, position) {
-    return this.substr(position || 0, searchString.length) === searchString;
-  };
-}
-=======
 import PFElement from "../../pfelement/dist/pfelement.js";
->>>>>>> f20063d0
 
 class PfeModal extends PFElement {
   static get tag() {
