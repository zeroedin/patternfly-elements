--- conflicted
+++ resolved
@@ -66,15 +66,12 @@
 		}
 	}
 	&__window {
-<<<<<<< HEAD
-		--theme: #{pfe-local(theme)};
+		--context: #{pfe-local(context)};
+
 		//@todo , this is a workaround for issue 1090
-		@include pfe-set-broadcast-theme(light);
-=======
-		--context: #{pfe-local(context)};
+		//@include pfe-set-broadcast-theme(light);
 		@include pfe-set-broadcast-context(#{pfe-fetch(context)});
 
->>>>>>> 60905c1c
 		position: relative;
 		top: pfe-local(Top);
 		max-width: pfe-local(MaxWidth--mobile);
@@ -114,18 +111,11 @@
 		box-sizing: border-box;
 
 		@media screen and (max-height: $pfe-modal--breakpoint--medium) {
-<<<<<<< HEAD
-			Padding: pfe-local( Padding, 
-				$fallback: " 
-	            	#{pfe-var(container-padding) }
-	            	calc(#{pfe-var(container-padding)} * 3)
-	            	#{pfe-var(container-padding) }
-	            	#{pfe-var(container-padding)}
-				" 
-			);
-=======
-			padding: pfe-local(Padding, $fallback: pfe-var(container-padding) calc(#{pfe-var(container-padding)} * 3) pfe-var(container-padding) pfe-var(container-padding));
->>>>>>> 60905c1c
+			padding: pfe-local(Padding, 
+			$fallback: pfe-var(container-padding) 
+					   calc(#{pfe-var(container-padding)} * 3) 
+					   pfe-var(container-padding) 
+					   pfe-var(container-padding));
 		}
 
 		:host(:not([has_header])) & {
