--- conflicted
+++ resolved
@@ -66,98 +66,6 @@
       <h3 slot="heading">Table of contents</h3>
     </pfe-jump-links-nav>
 
-<<<<<<< HEAD
-    <pfe-jump-links-panel scrolltarget="context">
-      <div class="pfe-l-grid pfe-m-gutters" style="--pfe-grid--gap--vertical: 60px">
-        <article>
-          <h2 class="pfe-title--4xl pfe-jump-links-panel__section" id="with-history">Accordion component with history</h2>
-          <pfe-accordion history id="accordion-with-history">
-            <pfe-accordion-header id="first-header">
-              <h3>Nested panel example</h3>
-              <pfe-badge slot="accents" state="success" style="float: right; line-height: 0">NEW</pfe-badge>
-            </pfe-accordion-header>
-            <pfe-accordion-panel>
-              <pfe-accordion disclosure="false" id="accordion-with-history-nested">
-                <pfe-accordion-header>
-                  <h3>Panel with multiple paragraphs</h3>
-                </pfe-accordion-header>
-                <pfe-accordion-panel>
-                  <p>Lorem ipsum dolor sit amet, consetetur sadipscing elitr, sed diam nonumy eirmod tempor invidunt ut
-                    labore et dolore magna aliquyam erat, sed diam voluptua. At vero eos et accusam et justo duo dolores
-                    et ea rebum.</p>
-                  <p>Stet clita kasd gubergren, no sea takimata sanctus est Lorem ipsum dolor sit amet. Lorem ipsum dolor
-                    sit amet, consetetur sadipscing elitr, sed diam nonumy eirmod tempor invidunt ut labore et dolore
-                    magna aliquyam erat, sed diam voluptua. At vero eos et accusam et justo duo dolores et ea rebum. Stet
-                    clita kasd gubergren, no sea takimata sanctus est Lorem ipsum dolor sit amet.</p>
-                  <p>Lorem ipsum dolor sit amet, consetetur sadipscing elitr, sed diam nonumy eirmod tempor invidunt ut
-                    labore et dolore magna aliquyam erat, sed diam voluptua. At vero eos et accusam et justo duo dolores
-                    et ea rebum. Stet clita kasd gubergren, no sea takimata sanctus est Lorem ipsum dolor sit amet.</p>
-                </pfe-accordion-panel>
-              </pfe-accordion>
-            </pfe-accordion-panel>
-            <pfe-accordion-header>
-              <h3>Panel with links & floating cards</h3>
-            </pfe-accordion-header>
-            <pfe-accordion-panel full-width>
-              <pfe-card class="floating-card">
-                <p><a href="#">Lorem ipsum dolor sit amet</a>, consetetur sadipscing elitr, sed diam nonumy eirmod tempor invidunt ut
-                  labore et dolore magna aliquyam erat, sed diam voluptua. At vero eos et accusam et justo duo dolores
-                  et ea rebum.</p>
-                  <pfe-cta><a href="#">Call to action</a></pfe-cta>
-              </pfe-card>
-              <pfe-card class="floating-card">
-                <p>Sed do eiusmod tempor incididunt ut labore et dolore magna aliqua. Ut enim ad minim veniam, quis nostrud
-                  exercitation ullamco laboris nisi ut aliquip ex ea commodo consequat. Duis aute irure dolor in
-                  reprehenderit in voluptate velit esse cillum dolore eu fugiat nulla pariatur. Excepteur sint occaecat
-                  cupidatat non proident, sunt in culpa qui officia deserunt mollit anim id est laborum.</p>
-              </pfe-card>
-            </pfe-accordion-panel>
-            <pfe-accordion-header>
-              <h3>Panel with CTA</h3>
-            </pfe-accordion-header>
-            <pfe-accordion-panel>
-              <p>Lorem ipsum dolor sit amet, consetetur sadipscing elitr, sed diam nonumy eirmod tempor invidunt ut labore
-                et dolore magna aliquyam erat, sed diam voluptua. At vero eos et accusam et justo duo dolores et ea rebum.
-              </p>
-              <p>Stet clita kasd gubergren, no sea takimata sanctus est Lorem ipsum dolor sit amet. Lorem ipsum dolor sit
-                amet, consetetur sadipscing elitr, sed diam nonumy eirmod tempor invidunt ut labore et dolore magna
-                aliquyam erat, sed diam voluptua. At vero eos et accusam et justo duo dolores et ea rebum. Stet clita kasd
-                gubergren, no sea takimata sanctus est Lorem ipsum dolor sit amet.</p>
-              <pfe-cta><a href="#">Call-to-action</a></pfe-cta>
-            </pfe-accordion-panel>
-          </pfe-accordion>
-        </article>
-
-        <article>
-          <h2 class="pfe-title--4xl pfe-jump-links-panel__section" id="with-expanded-index">Accordion component with expanded index</h2>
-          <pfe-accordion expanded-index="2, 3" id="accordion-index">
-            <pfe-accordion-header>
-              <h3>Nested panel example</h3>
-            </pfe-accordion-header>
-            <pfe-accordion-panel>
-              <pfe-accordion id="accordion-nested">
-                <pfe-accordion-header>
-                  <h3>Panel with multiple paragraphs</h3>
-                </pfe-accordion-header>
-                <pfe-accordion-panel>
-                  <p>Lorem ipsum dolor sit amet, consetetur sadipscing elitr, sed diam nonumy eirmod tempor invidunt ut
-                    labore et dolore magna aliquyam erat, sed diam voluptua. At vero eos et accusam et justo duo dolores
-                    et ea rebum.</p>
-                  <p>Stet clita kasd gubergren, no sea takimata sanctus est Lorem ipsum dolor sit amet. Lorem ipsum dolor
-                    sit amet, consetetur sadipscing elitr, sed diam nonumy eirmod tempor invidunt ut labore et dolore
-                    magna aliquyam erat, sed diam voluptua. At vero eos et accusam et justo duo dolores et ea rebum. Stet
-                    clita kasd gubergren, no sea takimata sanctus est Lorem ipsum dolor sit amet.</p>
-                  <p>Lorem ipsum dolor sit amet, consetetur sadipscing elitr, sed diam nonumy eirmod tempor invidunt ut
-                    labore et dolore magna aliquyam erat, sed diam voluptua. At vero eos et accusam et justo duo dolores
-                    et ea rebum. Stet clita kasd gubergren, no sea takimata sanctus est Lorem ipsum dolor sit amet.</p>
-                </pfe-accordion-panel>
-              </pfe-accordion>
-            </pfe-accordion-panel>
-            <pfe-accordion-header>
-              <h3>Panel with links</h3>
-            </pfe-accordion-header>
-            <pfe-accordion-panel>
-=======
     <pfe-jump-links-panel scrolltarget="context" class="pfe-l-grid pfe-m-gutters" style="--pfe-grid--gap--vertical: 60px">
       <article class="pfe-jump-links-panel__section" nav-label="URL History" id="with-history">
         <h2 class="pfe-title--4xl">Accordion component with history</h2>
@@ -190,7 +98,6 @@
           </pfe-accordion-header>
           <pfe-accordion-panel full-width>
             <pfe-card class="floating-card">
->>>>>>> 099dc3e2
               <p><a href="#">Lorem ipsum dolor sit amet</a>, consetetur sadipscing elitr, sed diam nonumy eirmod tempor invidunt ut
                 labore et dolore magna aliquyam erat, sed diam voluptua. At vero eos et accusam et justo duo dolores
                 et ea rebum.</p>
@@ -342,52 +249,6 @@
           </pfe-accordion-panel>
         </pfe-accordion>
 
-<<<<<<< HEAD
-  <pfe-band class="saturated-background on-saturated">
-    <h2 class="pfe-title--4xl">Custom saturated background</h2><br />
-    <pfe-accordion id="custom-saturated">
-      <pfe-accordion-header>
-        <h3>Laboris sunt qui dolor consectetur excepteur in aliqua ipsum?</h3>
-      </pfe-accordion-header>
-      <pfe-accordion-panel>
-        <p>Culpa adipisicing sunt dolor ullamco dolor duis in ad commodo.</p>
-        <pfe-cta>
-          <a href="#">Call to action</a>
-        </pfe-cta>
-      </pfe-accordion-panel>
-      <pfe-accordion-header>
-        <h3>Anim est tempor fugiat pariatur laborum deserunt ex mollit aliquip?</h3>
-      </pfe-accordion-header>
-      <pfe-accordion-panel>
-        <p><a href="#">Ullamco ullamco sint</a> ex id magna elit deserunt dolore nostrud eu et dolore est Lorem. Esse laborum do ut consectetur occaecat proident et nostrud ut nostrud veniam officia Lorem.</p>
-      </pfe-accordion-panel>
-      <pfe-accordion-header>
-        <h3>Nostrud ad sit commodo nostrud?</h3>
-      </pfe-accordion-header>
-      <pfe-accordion-panel>
-        <p>Nisi veniam tempor reprehenderit laboris amet laborum et do ut. Veniam eiusmod aliquip ullamco quis esse laborum Lorem exercitation consequat.</p>
-      </pfe-accordion-panel>
-      <pfe-accordion-header>
-        <h3>Reprehenderit cupidatat labore?</h3>
-      </pfe-accordion-header>
-      <pfe-accordion-panel>
-        <p>Magna incididunt aliquip consectetur dolor adipisicing amet cillum officia nostrud. Elit exercitation voluptate aute nostrud.</p>
-        <pfe-cta>
-          <a href="#">Call to action</a>
-        </pfe-cta>
-      </pfe-accordion-panel>
-    </pfe-accordion>
-  </pfe-band>
-
-  <pfe-band class="custom-styles">
-    <h2 class="pfe-title--4xl">Custom styles</h2>
-    <pfe-accordion id="custom">
-      <pfe-accordion-header>
-        <h3>Laboris sunt qui dolor consectetur excepteur in aliqua ipsum?</h3>
-      </pfe-accordion-header>
-      <pfe-accordion-panel>
-        <pfe-accordion>
-=======
         <pfe-accordion disclosure="false">
           <pfe-accordion-header>
             <h3>Not a disclosure because disclosure=false</h3>
@@ -410,7 +271,6 @@
       <pfe-band class="saturated-background on-saturated pfe-jump-links-panel__section" full-width id="saturated" nav-label="Custom saturated context">
         <h2 class="pfe-title--4xl">Custom saturated background</h2><br />
         <pfe-accordion id="custom-saturated">
->>>>>>> 099dc3e2
           <pfe-accordion-header>
             <h3>Laboris sunt qui dolor consectetur excepteur in aliqua ipsum?</h3>
           </pfe-accordion-header>
@@ -440,34 +300,6 @@
             <pfe-cta>
               <a href="#">Call to action</a>
             </pfe-cta>
-<<<<<<< HEAD
-          </pfe-accordion-panel>
-        </pfe-accordion>
-      </pfe-accordion-panel>
-      <pfe-accordion-header>
-        <h3>Anim est tempor fugiat pariatur laborum deserunt ex mollit aliquip?</h3>
-      </pfe-accordion-header>
-      <pfe-accordion-panel>
-        <p><a href="#">Ullamco ullamco sint</a> ex id magna elit deserunt dolore nostrud eu et dolore est Lorem. Esse laborum do ut consectetur occaecat proident et nostrud ut nostrud veniam officia Lorem.</p>
-      </pfe-accordion-panel>
-      <pfe-accordion-header>
-        <h3>Nostrud ad sit commodo nostrud?</h3>
-      </pfe-accordion-header>
-      <pfe-accordion-panel>
-        <p>Nisi veniam tempor reprehenderit laboris amet laborum et do ut. Veniam eiusmod aliquip ullamco quis esse laborum Lorem exercitation consequat.</p>
-      </pfe-accordion-panel>
-      <pfe-accordion-header>
-        <h3>Reprehenderit cupidatat labore?</h3>
-      </pfe-accordion-header>
-      <pfe-accordion-panel>
-        <p>Magna incididunt aliquip consectetur dolor adipisicing amet cillum officia nostrud. Elit exercitation voluptate aute nostrud.</p>
-        <pfe-cta>
-          <a href="#">Call to action</a>
-        </pfe-cta>
-      </pfe-accordion-panel>
-    </pfe-accordion>
-  </pfe-band>
-=======
           </pfe-accordion-panel>
         </pfe-accordion>
       </pfe-band>
@@ -535,7 +367,6 @@
           </pfe-accordion-panel>
         </pfe-accordion>
       </pfe-band>
->>>>>>> 099dc3e2
 
       <article class="pfe-jump-links-panel__section" id="form-test" nav-label="Form test" style="max-width: 1000px">
         <h2 class="pfe-title--4xl">Form test for ShadyCSS</h2>
