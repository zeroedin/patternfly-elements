--- conflicted
+++ resolved
@@ -104,12 +104,6 @@
   constructor() {
     super(PfeAccordion, { type: PfeAccordion.PfeType });
 
-<<<<<<< HEAD
-    this._linkPanels = this._linkPanels.bind(this);
-    this._observer = new MutationObserver(this._linkPanels);
-
-    this._keydownHandler = this._keydownHandler.bind(this);
-=======
     this._manualDisclosure = null;
     this._updateHistory = true;
     this.expanded = [];
@@ -119,7 +113,6 @@
     this._updateStateFromURL = this._updateStateFromURL.bind(this);
     this._getIndexesFromURL = this._getIndexesFromURL.bind(this);
     this._updateURLHistory = this._updateURLHistory.bind(this);
->>>>>>> cb12965d
   }
 
   connectedCallback() {
@@ -232,30 +225,6 @@
     panels.forEach(panel => this._collapsePanel(panel));
   }
 
-<<<<<<< HEAD
-  _disclosureChanged(oldVal, newVal) {
-    if (newVal === "true") {
-      this._allHeaders().forEach(header => header.setAttribute("pfe-disclosure", "true"));
-      this._allPanels().forEach(panel => panel.setAttribute("pfe-disclosure", "true"));
-
-      // @TODO Deprecated in 1.0
-      this.oldDisclosure = "true";
-    } else {
-      this._allHeaders().forEach(header => header.setAttribute("pfe-disclosure", "false"));
-      this._allPanels().forEach(panel => panel.setAttribute("pfe-disclosure", "false"));
-
-      // @TODO Deprecated in 1.0
-      this.oldDisclosure = "false";
-    }
-  }
-
-  _linkPanels() {
-    // @IE11 This is necessary so the script doesn't become non-responsive
-    if (window.ShadyCSS) {
-      this._observer.disconnect();
-    }
-
-=======
   /**
    * Initialize the accordion by connecting headers and panels
    * with aria controls and labels; set up the default disclosure
@@ -263,7 +232,6 @@
    * open
    */
   _init() {
->>>>>>> cb12965d
     const headers = this._allHeaders();
     // For each header in the accordion, attach the aria connections
     headers.forEach(header => {
@@ -284,40 +252,13 @@
       }
     }
 
-<<<<<<< HEAD
-    // @IE11 This is necessary so the script doesn't become non-responsive
-    if (window.ShadyCSS) {
-      setTimeout(() => {
-        this._observer.observe(this, { childList: true });
-        return true;
-      }, 0);
-    }
-=======
     // Update state if params exist in the URL
     if (!this.isIE11) this._updateStateFromURL();
->>>>>>> cb12965d
   }
 
   _changeHandler(evt) {
     if (this.classList.contains("animating")) return;
 
-<<<<<<< HEAD
-    const header = evt.target;
-    if (!header.isDirectLink) {
-      const panel = evt.target.nextElementSibling;
-
-      if (evt.detail.expanded) {
-        this._expandHeader(header);
-        this._expandPanel(panel);
-      } else {
-        this._collapseHeader(header);
-        this._collapsePanel(panel);
-      }
-    } else {
-      // Click the header link
-      header.link.click();
-    }
-=======
     const index = this._getIndex(evt.target);
 
     if (evt.detail.expanded) this.expand(index);
@@ -329,7 +270,6 @@
   _historyHandler() {
     if (!this.history) window.removeEventListener("popstate", this._updateStateFromURL);
     else window.addEventListener("popstate", this._updateStateFromURL);
->>>>>>> cb12965d
   }
 
   _expandHeader(header) {
@@ -463,14 +403,7 @@
     if (!next) return;
 
     if (next.tagName.toLowerCase() !== PfeAccordionPanel.tag) {
-<<<<<<< HEAD
-      if (!header.isDirectLink) {
-        console.error(`${PfeAccordion.tag}: Sibling element to a header needs to be a panel`);
-      }
-      // Return with no error if this is a direct link because it shouldn't have a sibling
-=======
       this.error(`Sibling element to a header needs to be a panel`);
->>>>>>> cb12965d
       return;
     }
 
@@ -502,8 +435,6 @@
   _isHeader(element) {
     return element.tagName.toLowerCase() === PfeAccordionHeader.tag;
   }
-<<<<<<< HEAD
-=======
 
   _isPanel(element) {
     return element.tagName.toLowerCase() === PfeAccordionPanel.tag;
@@ -598,7 +529,6 @@
     indexesFromURL.forEach(idx => this.expand(idx));
     this._updateHistory = true;
   }
->>>>>>> cb12965d
 }
 
 PFElement.create(PfeAccordionHeader);
