--- conflicted
+++ resolved
@@ -13,20 +13,6 @@
   position: relative;
   display: block;
   outline: none;
-<<<<<<< HEAD
-
-  // Set the chevron to use the same color as the text
-  --pfe-icon--color: #{pfe-local(Color)};
-
-  &,
-  .pf-c-accordion__toggle-text,
-  .pf-c-accordion__toggle-icon {
-    font-family:  pfe-var(font-family--heading);
-    font-size:    pfe-local(FontSize--header);
-    font-weight:  pfe-local(FontWeight--header);
-    text-align:   pfe-local(TextAlign);
-    line-height:  pfe-var(line-height);
-=======
 
   background-color: pfe-local(BackgroundColor); // transparent
   color:            pfe-local(Color); // broadcasted text
@@ -82,58 +68,9 @@
 
   .pf-c-accordion__toggle-icon {
     --_typography-offset: calc((1em * #{pfe-var(line-height)} - var(--pfe-icon--size, 14px)) / 2);
->>>>>>> 099dc3e2
-  }
-}
-
-<<<<<<< HEAD
-:host([disclosure]:not([disclosure="false"])) {
-  &,
-  .pf-c-accordion__toggle-text,
-  .pf-c-accordion__toggle-icon {
-    font-family:  pfe-var(font-family);
-    font-size:    pfe-local(FontSize--header, $fallback: pfe-var(FontSize--md));
-    font-weight:  pfe-local(FontWeight--header, $fallback: pfe-var(font-weight--normal));
-  }
-}
-
-:host([expanded]),
-:host(.animating) {
-  --pfe-accordion--BackgroundColor: #{pfe-local(BackgroundColor--expanded)};
-  --pfe-accordion--Color:           #{pfe-local(Color--expanded)};
-  --pfe-accordion--accent:          #{pfe-local(accent--expanded)};
-
-  box-shadow: pfe-local(BoxShadow);
-
-  .pf-c-accordion__toggle {
-    // Bump the left margin to allow the accent sit flush
-    margin-left: calc(-1 * #{pfe-local(BorderWidth)});
-    width: calc(100% + #{pfe-local(BorderWidth)});
-  }
-  .pf-c-accordion__toggle-wrapper {
-    padding-left: pfe-local(BorderWidth);
-  }
-}
-
-:host([expanded]:not([on="light"])),
-:host(.animating:not([on="light"])) {
-  box-shadow: none;
-}
-
-@each $context in (dark, saturated) {
-  $overlay: rgba(247, 247, 249, .1);
-
-  @if $context == saturated {
-    $overlay: rgba(0, 0, 0, .2);
-  }
-
-  // Set properties to use their expanded modifier
-  :host([on="#{$context}"][expanded]),
-  :host([on="#{$context}"].animating) {
-    --pfe-accordion--BackgroundColor: #{pfe-local(BackgroundColor--expanded, $overlay)};
-    --pfe-accordion--Color:           #{pfe-local(Color--expanded, pfe-broadcasted(text--on-#{$context}))};
-    --pfe-accordion--accent:          #{pfe-local(accent--expanded, pfe-var(ui-accent--on-#{$context}))};
-=======
+  }
+}
+
   // To accomodate for the line-height when the header does not wrap
   .pf-c-accordion__toggle-text {
     // ~= -5px -> 20px font-size * 1.5 line height / 2 top+bottom
@@ -210,7 +147,6 @@
   :host(:not([expanded])) &:active,
   :host(:not([expanded])) &:focus {
     --pfe-accordion--accent:          #{pfe-local(accent--active)};
->>>>>>> 099dc3e2
   }
   
   @each $context in (dark, saturated) {
@@ -228,50 +164,6 @@
       --pfe-accordion--Color:           #{pfe-local(Color--active)};
     }
 
-<<<<<<< HEAD
-// Remove margins from the heading tag
-#heading {
-  margin: 0;
-}
-
-// Button element
-.pf-c-accordion__toggle {
-  cursor: pointer;
-
-  // This is handled by the ::before pseudo element
-  outline: none;
-
-  width: 100%;
-
-  margin: 0;
-  padding:          pfe-local(Padding);
-  background-color: pfe-local(BackgroundColor); // transparent
-  color:            pfe-local(Color); // broadcasted text
-
-  // @TODO: Do we want to force dark background color in dark mode or rely on the wrapper
-  // @media (prefers-color-scheme: dark) {
-  //   --context: dark;
-  //   background-color: pfe-local(BackgroundColor, $fallback: pfe-var(surface--darker)); // transparent
-  //   color:            pfe-local(Color, $fallback: pfe-var(text--on-dark)); // broadcasted text
-  // }
-
-  // Force IE11 to use white to prevent content from being un-readable
-  @include browser-query(ie11) {
-    background-color: pfe-fetch(surface--lightest) !important;
-    color: pfe-fetch(text) !important;
-  }
-
-  border-style: pfe-var(surface--border-style);
-  border-width: pfe-local(BorderWidth);
-  border-color: pfe-local(BorderColor);
-  
-  // Default accordion uses transparent right & left borders
-  border-right-color: transparent;
-  border-left-color: transparent;
-
-  :host(:not(:first-of-type)) & {
-    border-top-width: 0;
-=======
     :host([on="#{$context}"]:not([expanded])) &:hover,
     :host([on="#{$context}"]:not([expanded])) &:active,
     :host([on="#{$context}"]:not([expanded])) &:focus {
@@ -297,150 +189,8 @@
     font-family:  pfe-var(font-family);
     font-size:    pfe-local(FontSize--header, $fallback: pfe-var(FontSize--md));
     font-weight:  pfe-local(FontWeight--header, $fallback: pfe-var(font-weight--semi-bold));
->>>>>>> 099dc3e2
-  }
-
-<<<<<<< HEAD
-  // &:focus,
-  // &:focus-visible {
-  //   outline: none;
-  // }
-
-  // Keyboard focus state; cannot use outline because of border overlays
-  &::before {
-    position: absolute;
-    top: -2px;
-    left: -2px;
-    width: calc(100% + 4px);
-    height: calc(100% + 4px);
-    content: "";
-    background-color: transparent;
-    z-index: calc(#{pfe-local(ZIndex)} + 3);
-  }
-
-  // Focus circle, must be done using a pseudo-element because it needs to overlap the accent bar
-  // and overflow the button container, outline also does not support border-radius settings
-  &:focus::before {
-    border: pfe-var(ui--border-width--md) pfe-var(ui--border-style) pfe-broadcasted(link--focus);
-    border-color: #6b9ff0; // @TODO: Where should this live in our kit?
-    border-radius: pfe-var(ui--border-radius);
-  }
-
-  // Remove the focus indicator on mouse-focus for browsers
-  // that do support :focus-visible
-  &:focus:not(:focus-visible)::before {
-    border: unset;
-  }
-
-  // Accent bar
-  &::after {
-    position: absolute;
-    content: "";
-    top:    0;
-    left:   0;
-    width:  pfe-local(accent--width);
-    height: 100%;
-    background-color: pfe-local(accent); // defaults to transparent
-    z-index: calc(#{pfe-local(ZIndex)} + 1);
-  }
-
-  // Hover, active, and focus state (only when not open)
-  // States source from the button element, not the host
-  &:hover,
-  &:active,
-  :host(:not([expanded])) &:focus {
-    --pfe-accordion--BackgroundColor: #{pfe-local(BackgroundColor--active)};
-    --pfe-accordion--Color:           #{pfe-local(Color--active, inherit)};
-    --pfe-accordion--accent:          #{pfe-local(accent--active)};
-
-    border-right-color: pfe-local(BorderColor);
-    border-left-color: pfe-local(BorderColor);
-
-    // Bump the left margin to allow the accent sit flush
-    margin-left: calc(-1 * #{pfe-local(BorderWidth)});
-    width: calc(100% + #{pfe-local(BorderWidth)});
-    .pf-c-accordion__toggle-wrapper {
-      padding-left: pfe-local(BorderWidth);
-    }
-  }
-  
-  @each $context in (dark, saturated) {
-    $overlay: rgba(247, 247, 249, .1);
-  
-    @if $context == saturated {
-      $overlay: rgba(0, 0, 0, .2);
-    }
-    
-    // Set properties to use their active modifier
-    :host([on="#{$context}"]) &:hover,
-    :host([on="#{$context}"]:not([expanded])) &:focus,
-    :host([on="#{$context}"]) &:active {
-      --pfe-accordion--BackgroundColor: #{pfe-local(BackgroundColor--active, $overlay)};
-      --pfe-accordion--Color:           #{pfe-local(Color--active, inherit)};
-      --pfe-accordion--accent:          #{pfe-local(accent--active, #{pfe-var(ui-accent--on-#{$context})})};
-    }
-  }
-
-  // @TODO Should this come from accordion or it's wrapper?
-  // Dark mode styles pull from the dark context styles; should match above ^
-  // @media (prefers-color-scheme: dark) {
-  //   // Set properties to use their active modifier
-  //   &:hover,
-  //   &:active,
-  //   :host(:not([expanded])) &:focus {
-  //     --pfe-accordion--BackgroundColor: #{pfe-local(BackgroundColor--active, rgba(247, 247, 249, .1))};
-  //     --pfe-accordion--Color:           #{pfe-local(Color--active, inherit)};
-  //     --pfe-accordion--accent:          #{pfe-local(accent--active, #{pfe-var(ui-accent--on-dark)})};
-  //   }
-  // }
-
-  :host([expanded]) &,
-  :host(.animating) & {
-    border-bottom-width: 0;
-  }
-
-  :host([expanded]) &,
-  :host(.animating) &,
-  :host([disclosure="true"]) {
-    border-right-color: pfe-local(BorderColor);
-    border-left-color:  pfe-local(BorderColor);
-  }
-
-  // Persist the border top on the first child but hide it on subsequent headers when open
-  // Panel borders will provide the visual delineation
-  :host([expanded]:not(:first-child)) &,
-  :host(.animating:not(:first-child)) & {
-    border-top-width: 0;
-  }
-}
-
-.pf-c-accordion__toggle-wrapper {
-  display: flex;
-  align-items: center;
-  justify-content: space-between;
-  gap: calc(#{pfe-var(container-padding)} * 1.5); // 24px
-}
-
-// Text inside the button, wrapped in a span tag
-// limits text width to 80ch per readability research
-.pf-c-accordion__toggle-text {
-  max-width: pfe-local(MaxWidth--content);
-}
-
-// Chevron icon
-.pf-c-accordion__toggle-icon {
-  margin-top: calc((1em * #{pfe-var(line-height)} - 1em) / 4);
-  align-self: flex-start;
-  transition: transform pfe-var(animation-speed) pfe-var(animation-timing);
-
-  :host([expanded]) &,
-  :host(.animating) & {
-    transform: rotate(90deg);
-  }
-
-  :host([disclosure="true"]) & {
-    order: -1;
-=======
+  }
+
 // This element sets the layout for the text, accents, and icons inside the button
 .pf-c-accordion__toggle-wrapper {
   // Fill the rest of the .pf-c-accordion__toggle
@@ -499,21 +249,13 @@
   // Hide pfe-icon on IE11, using the chevron
   @include browser-query(ie11) {
     display: none !important;
->>>>>>> 099dc3e2
   }
 }
 
 // Applies to accent region inside the template
-<<<<<<< HEAD
-slot {
-  display: block;
-  flex-grow: 1;
-}
-=======
 .pf-c-accordion__toggle-accents {
   flex-grow: 1;
 }
 
 // Same styles as the panel, see shared-assets
-@include pfe-accordion--expanded();
->>>>>>> 099dc3e2
+@include pfe-accordion--expanded();