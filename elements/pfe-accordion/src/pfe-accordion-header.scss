@import "shared-assets";

/// ===========================================================================
/// ACCORDION HEADER
/// ===========================================================================
:host {
  @include pfe-hidden;
  
  transition: transform 0.3s pfe-var(animation-timing);
  display: block;
  position: relative;

  // Shadow template styles
  > * {
    margin: 0;
  }
}

:host(:not([on="light"])) {
  --pfe-accordion--BoxShadow: "none";
}

button {
  margin: 0;
  width: pfe-local(Width);
  margin-right: calc(#{pfe-local(BorderLeftWidth)} + #{pfe-var(surface--border-width--heavy)});
  height: auto;
  position: relative;

<<<<<<< HEAD
  // Since the default bg color is transparent, look to broadcast values
  background-color: pfe-local(BackgroundColor);
  color:            pfe-local(Color);

  // Border settings
  border-style: pfe-var(surface--border-style);
  border-color: pfe-local(BorderColor);
=======
    @include browser-query(ie11) {
      padding: 16px 24px;
      background-color: pfe-fetch(surface--lightest) !important;
      color: pfe-fetch(text) !important;
      &:hover {
        border-left-color: pfe-fetch(ui-accent);
      }
    }
>>>>>>> cb12965d

  border-top-width:     pfe-local(BorderTopWidth);
  border-right-width:   pfe-local(BorderRightWidth);
  border-bottom-width:  pfe-local(BorderBottomWidth, 0);
  border-left-width:    pfe-local(BorderLeftWidth);

  border-left-color:  transparent;
  border-right-color: transparent;

  box-shadow: pfe-local(BoxShadow, "none");
  z-index:    pfe-local(ZIndex);

  // -webkit-appearance: button;
  cursor: pointer;

  font-family: inherit;
  font-size:   pfe-local(FontSize--header, calc(#{pfe-var(font-size)} * 1.1));
  font-weight: pfe-var(font-weight--bold);
  text-align:  pfe-local(TextAlign);
  line-height: pfe-var(line-height);
  padding:     pfe-local(Padding);

  &::after {
    @include pfe-chevron($state: closed, $position: after, $offset: .55em);
  }

  &:hover {
    outline: none;
    border-right-color: pfe-local(BorderColor);
    border-left-color: pfe-local(accent);
  }

  &:focus {
      outline: none;
      text-decoration: underline;
      :host([is-navigation]) & {
        border-right-color: pfe-local(BorderColor);
        border-left-color: pfe-local(accent);
      }
  }

  // Add border bottom to the last button in an accordion set
  :host(:last-of-type) & {
    border-bottom-width:  pfe-local(BorderBottomWidth);
  }

  :host([expanded]) &,
  :host(.animating) & {
    border-left-color: pfe-local(accent);
    border-right-color: pfe-local(BorderColor);
    box-shadow: pfe-local(BoxShadow);
    border-bottom-width: 0;
    &::after {
      transform: rotate(-135deg);
    }
  }

  // @TODO workaround, can we get the variables working?
  // @include browser-query(edge) {
  //   text-align: left;
  // }

  // @include browser-query(ie11) {
  //   padding: 16px 24px;
  //   &:hover {
  //     border-left-color: pfe-fetch(ui-accent);
  //   }
  // }
}

/// ===========================================================================
/// DISCLOSURE STYLES
/// ===========================================================================
:host([disclosure="true"]) button {
  border-left-width: pfe-local(BorderLeftWidth, pfe-var(surface--border-width));
  border-right-color: pfe-local(BorderColor);
  border-left-color: pfe-local(BorderColor);

  padding-left: calc(#{pfe-var(container-spacer)} * 3);

  &::after {
    display: none;
  }

  &::before {
    @include pfe-chevron($state: closed, $position: before, $offset: .55em);
  }
  
  &:hover {
    border-left-width: pfe-local(BorderLeftWidth);
    border-left-color: pfe-local(accent);
    border-right-color: pfe-local(BorderColor);

    padding-left: calc(#{pfe-var(container-spacer)} * 3 + #{pfe-var(surface--border-width)} - #{pfe-local(BorderLeftWidth)});

    &::before {
      margin-left: calc(#{pfe-var(surface--border-width)} - #{pfe-local(BorderLeftWidth)});
    }
  }
}
 
:host([disclosure="true"][expanded]) button {
  border-left-width: pfe-local(BorderLeftWidth);
  border-left-color: pfe-local(accent);
  border-right-color: pfe-local(BorderColor);

  padding-left: calc(#{pfe-var(container-spacer)} * 3 + #{pfe-var(surface--border-width)} - #{pfe-local(BorderLeftWidth)});
  
  &::before {
    transform: rotate(45deg);
    margin-left: calc(#{pfe-var(surface--border-width)} - #{pfe-local(BorderLeftWidth)});
  }
}

/// ===========================================================================
/// CONTEXT FOR EXPANDED
/// ===========================================================================
:host([on="light"][expanded]),
:host([on="light"].animating) {
  --pfe-accordion--BackgroundColor: #{pfe-local(BackgroundColor--expanded)};
  --pfe-accordion--Color:           #{pfe-local(Color--expanded)};
}

:host([on="dark"][expanded]),
:host([on="dark"].animating) {
  --pfe-accordion--BackgroundColor: #{pfe-local(BackgroundColor--expanded, rgba(247, 247, 249, .1))};
  --pfe-accordion--Color:           #{pfe-local(Color--expanded, pfe-broadcasted(text))};

  button {
    border-left-color:  pfe-local(accent, pfe-var(ui-accent--on-dark));
  }
}

<<<<<<< HEAD
:host([on="saturated"][expanded]),
:host([on="saturated"].animating) {
  --pfe-accordion--BackgroundColor: #{pfe-local(BackgroundColor--expanded, rgba(0, 0, 0, 0.2))};
  --pfe-accordion--Color:           #{pfe-local(Color--expanded, pfe-broadcasted(text))};

  button {
    border-left-color:  pfe-local(accent, pfe-var(ui-accent--on-saturated));
=======
    &::before {
      @include pfe-chevron($state: closed, $position: before, $offset: .55em);
    }
    
    &[aria-expanded="true"]::before {
      transform: rotate(45deg);
    }
    
    &[aria-expanded="true"],
    &:not([aria-expanded="true"]):hover {
      padding-left: calc(#{pfe-local(Padding, $region: base)} * 3 - #{pfe-var(surface--border-width--heavy)} + #{pfe-var(surface--border-width)});
      &::before {
        margin-left: calc((#{pfe-var(surface--border-width--heavy)} - #{pfe-var(surface--border-width)}) * -1);
      }

      @include browser-query(ie11) {
        border-left-color: pfe-fetch(ui-accent);
        border-left-width: pfe-fetch(surface--border-width--heavy);
        border-right-color: pfe-fetch(surface--border);
      }
    }
>>>>>>> cb12965d
  }
}<|MERGE_RESOLUTION|>--- conflicted
+++ resolved
@@ -27,62 +27,12 @@
   height: auto;
   position: relative;
 
-<<<<<<< HEAD
-  // Since the default bg color is transparent, look to broadcast values
-  background-color: pfe-local(BackgroundColor);
-  color:            pfe-local(Color);
-
-  // Border settings
-  border-style: pfe-var(surface--border-style);
-  border-color: pfe-local(BorderColor);
-=======
     @include browser-query(ie11) {
       padding: 16px 24px;
       background-color: pfe-fetch(surface--lightest) !important;
       color: pfe-fetch(text) !important;
       &:hover {
         border-left-color: pfe-fetch(ui-accent);
-      }
-    }
->>>>>>> cb12965d
-
-  border-top-width:     pfe-local(BorderTopWidth);
-  border-right-width:   pfe-local(BorderRightWidth);
-  border-bottom-width:  pfe-local(BorderBottomWidth, 0);
-  border-left-width:    pfe-local(BorderLeftWidth);
-
-  border-left-color:  transparent;
-  border-right-color: transparent;
-
-  box-shadow: pfe-local(BoxShadow, "none");
-  z-index:    pfe-local(ZIndex);
-
-  // -webkit-appearance: button;
-  cursor: pointer;
-
-  font-family: inherit;
-  font-size:   pfe-local(FontSize--header, calc(#{pfe-var(font-size)} * 1.1));
-  font-weight: pfe-var(font-weight--bold);
-  text-align:  pfe-local(TextAlign);
-  line-height: pfe-var(line-height);
-  padding:     pfe-local(Padding);
-
-  &::after {
-    @include pfe-chevron($state: closed, $position: after, $offset: .55em);
-  }
-
-  &:hover {
-    outline: none;
-    border-right-color: pfe-local(BorderColor);
-    border-left-color: pfe-local(accent);
-  }
-
-  &:focus {
-      outline: none;
-      text-decoration: underline;
-      :host([is-navigation]) & {
-        border-right-color: pfe-local(BorderColor);
-        border-left-color: pfe-local(accent);
       }
   }
 
@@ -178,15 +128,20 @@
   }
 }
 
-<<<<<<< HEAD
 :host([on="saturated"][expanded]),
 :host([on="saturated"].animating) {
   --pfe-accordion--BackgroundColor: #{pfe-local(BackgroundColor--expanded, rgba(0, 0, 0, 0.2))};
   --pfe-accordion--Color:           #{pfe-local(Color--expanded, pfe-broadcasted(text))};
 
   button {
-    border-left-color:  pfe-local(accent, pfe-var(ui-accent--on-saturated));
-=======
+    padding-left: calc(#{pfe-local(Padding, $region: base)} * 3);
+    @include browser-query(ie11) {
+      padding: 16px 24px 16px 47px;
+      border-right-color: pfe-fetch(surface--border);
+      border-left-color: pfe-fetch(surface--border);
+      border-left-width: pfe-fetch(surface--border-width);
+    }
+
     &::before {
       @include pfe-chevron($state: closed, $position: before, $offset: .55em);
     }
@@ -208,6 +163,5 @@
         border-right-color: pfe-fetch(surface--border);
       }
     }
->>>>>>> cb12965d
   }
 }