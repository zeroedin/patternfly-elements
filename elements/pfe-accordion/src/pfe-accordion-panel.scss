// Import the base styles first
@import "../../pfe-collapse/src/pfe-collapse-panel.scss";

// Then layer the shared assets over it
@import "shared-assets";

/// ===========================================================================
/// ACCORDION PANEL
/// Styles sourced from: @patternfly/patternfly/components/Accordion/accordion.scss
/// then updated for pfe theming variables
/// ===========================================================================

:host {
  @include pfe-box-sizing;
<<<<<<< HEAD

  width: 100%;
  z-index: 0;

  margin: 0;
  padding: 0;
  
  outline: none;

  background-color: pfe-local(BackgroundColor, transparent);
  color: pfe-local(Color);

  // Border settings
  border-style: pfe-var(surface--border-style);
  border-width: pfe-local(BorderWidth, $fallback: 0);

  // Force IE11 to use white to prevent content from being un-readable
  @include browser-query(ie11) {
    background-color: pfe-fetch(surface--lightest) !important;
    color: pfe-fetch(text) !important;
  }

  ::slotted(*) {
    // Ensure the box shadow does not propagate to nested accordions
    --pfe-accordion--BoxShadow: none;
  }

  // Accent bar
  &::after {
    position: absolute;
    content: "";
    top: 0;
    left: 0;
    width: pfe-local(accent--width);
    height: 100%;
    background-color: pfe-local(accent); // defaults to transparent
    z-index: calc(#{pfe-local(ZIndex)} + 1);
  }
}

:host([expanded]),
:host(.animating) {
  background-color: #{pfe-local(BackgroundColor--expanded)};
  color: #{pfe-local(Color--expanded)};

  &::after {
    background-color: #{pfe-local(accent--expanded)};
  }
}

@each $context in (dark, saturated) {
  $overlay: rgba(247, 247, 249, .1);

  @if $context==saturated {
    $overlay: rgba(0, 0, 0, .2);
  }

  // Set properties to use their active modifier
  :host([on="#{$context}"][expanded]),
  :host([on="#{$context}"].animating) {
    background-color: #{pfe-local(BackgroundColor--expanded, $overlay)};
    color: #{pfe-local(Color--expanded, pfe-broadcasted(text--on-#{$context}))};

    &::after {
      background-color: #{pfe-local(accent--expanded, pfe-var(ui-accent--on-#{$context}))};
    }
  }
}

.pf-c-accordion__expanded-content {
  @extend %container;
  @include pfe-clearfix;
  padding: pfe-local(Padding);

  :host([disclosure="true"]) & {
    padding: pfe-local(Padding, $region: panel-container, $fallback: 0 calc(#{pfe-var(container-padding)} * 3) calc(#{pfe-var(container-padding)}) calc(#{pfe-var(container-padding)} * 1.5));
  }

=======
  @include pfe-collapsible($state: closed);

  width: 100%;
  z-index: 0;

  margin: 0;
  padding: 0;

  background-color: pfe-local(BackgroundColor, transparent);
  color: pfe-local(Color);
  box-shadow: pfe-local(BoxShadow);

  // Border settings
  border-style: pfe-var(surface--border-style);
  border-color: pfe-local(BorderColor);
  border-width: pfe-local(BorderWidth);
  
  // No visible top border on the panel is necessary
  border-top-width: 0;
  border-bottom-width: 0;

  // Allows the headers to sit flush against each other
  // margin-bottom: calc(-1 * #{pfe-local(BorderWidth)});

  // Force IE11 to use white to prevent content from being un-readable
  @extend %fallback-surface;

  ::slotted(*) {
    // Ensure the box shadow does not propagate to nested accordions
    --pfe-accordion--BoxShadow: none;
  }

  // Accent bar
  &::after {
    @include accent-bar(
      $direction: vertical,
      $offset: (
        bottom: calc(-1 * #{pfe-local(BorderWidth)}),
        left: calc(-1 * #{pfe-local(BorderWidth)})
      ),
      $thickness: pfe-local(accent--width),
      $color: pfe-local(accent) // defaults to transparent
    );
    z-index: calc(#{pfe-local(ZIndex)} + 1);
  }
}

.pf-c-accordion__expanded-content {
  @extend %container;
  @include pfe-clearfix;

  // Note: inline-block is important for accomodating for inline
  // margin-top values inside the default slot
  display: inline-block;

  padding: pfe-local(Padding);

  :host([disclosure="true"]) & {
    padding: pfe-local(Padding, $region: panel-container, $fallback: 0 calc(#{pfe-var(container-padding)} * 3) calc(#{pfe-var(container-padding)}) calc(#{pfe-var(container-padding)} * 1.5));
  }

>>>>>>> 099dc3e2
  // Allow opt-out of panel max-width via attribute or CSS variable
  :host(:not([full-width])) & {
    max-width: pfe-local(MaxWidth--content);
  }
}

/// ===========================================================================
/// EXPANDED STYLES
/// ===========================================================================
<<<<<<< HEAD
:host([expanded]),
:host(.animating) {
  box-shadow: pfe-local(BoxShadow);

  border-color: pfe-local(BorderColor);
  border-width: pfe-local(BorderWidth);
  
  // When open, no visible top border on the panel
  border-top-width: 0;

  // Bump the left margin to allow the accent sit flush
  margin-left: calc(-1 * #{pfe-local(BorderWidth)});
  width: calc(100% + #{pfe-local(BorderWidth)});
}

:host(:not([on="light"])) {
  box-shadow: none;
}
=======

// Set the left border to blue during animation to prevent flicker
// from overflow change
:host(.animating) {
  border-left-color: pfe-local(accent);
}

:host([expanded]:not(.animating)) {
  overflow: visible;
  margin-bottom: 0;
  border-bottom-width: pfe-local(BorderWidth);
  @include pfe-collapsible($state: open);
}

// Same styles as the header, see shared-assets
@include pfe-accordion--expanded();
>>>>>>> 099dc3e2
<|MERGE_RESOLUTION|>--- conflicted
+++ resolved
@@ -12,86 +12,6 @@
 
 :host {
   @include pfe-box-sizing;
-<<<<<<< HEAD
-
-  width: 100%;
-  z-index: 0;
-
-  margin: 0;
-  padding: 0;
-  
-  outline: none;
-
-  background-color: pfe-local(BackgroundColor, transparent);
-  color: pfe-local(Color);
-
-  // Border settings
-  border-style: pfe-var(surface--border-style);
-  border-width: pfe-local(BorderWidth, $fallback: 0);
-
-  // Force IE11 to use white to prevent content from being un-readable
-  @include browser-query(ie11) {
-    background-color: pfe-fetch(surface--lightest) !important;
-    color: pfe-fetch(text) !important;
-  }
-
-  ::slotted(*) {
-    // Ensure the box shadow does not propagate to nested accordions
-    --pfe-accordion--BoxShadow: none;
-  }
-
-  // Accent bar
-  &::after {
-    position: absolute;
-    content: "";
-    top: 0;
-    left: 0;
-    width: pfe-local(accent--width);
-    height: 100%;
-    background-color: pfe-local(accent); // defaults to transparent
-    z-index: calc(#{pfe-local(ZIndex)} + 1);
-  }
-}
-
-:host([expanded]),
-:host(.animating) {
-  background-color: #{pfe-local(BackgroundColor--expanded)};
-  color: #{pfe-local(Color--expanded)};
-
-  &::after {
-    background-color: #{pfe-local(accent--expanded)};
-  }
-}
-
-@each $context in (dark, saturated) {
-  $overlay: rgba(247, 247, 249, .1);
-
-  @if $context==saturated {
-    $overlay: rgba(0, 0, 0, .2);
-  }
-
-  // Set properties to use their active modifier
-  :host([on="#{$context}"][expanded]),
-  :host([on="#{$context}"].animating) {
-    background-color: #{pfe-local(BackgroundColor--expanded, $overlay)};
-    color: #{pfe-local(Color--expanded, pfe-broadcasted(text--on-#{$context}))};
-
-    &::after {
-      background-color: #{pfe-local(accent--expanded, pfe-var(ui-accent--on-#{$context}))};
-    }
-  }
-}
-
-.pf-c-accordion__expanded-content {
-  @extend %container;
-  @include pfe-clearfix;
-  padding: pfe-local(Padding);
-
-  :host([disclosure="true"]) & {
-    padding: pfe-local(Padding, $region: panel-container, $fallback: 0 calc(#{pfe-var(container-padding)} * 3) calc(#{pfe-var(container-padding)}) calc(#{pfe-var(container-padding)} * 1.5));
-  }
-
-=======
   @include pfe-collapsible($state: closed);
 
   width: 100%;
@@ -153,7 +73,6 @@
     padding: pfe-local(Padding, $region: panel-container, $fallback: 0 calc(#{pfe-var(container-padding)} * 3) calc(#{pfe-var(container-padding)}) calc(#{pfe-var(container-padding)} * 1.5));
   }
 
->>>>>>> 099dc3e2
   // Allow opt-out of panel max-width via attribute or CSS variable
   :host(:not([full-width])) & {
     max-width: pfe-local(MaxWidth--content);
@@ -163,26 +82,6 @@
 /// ===========================================================================
 /// EXPANDED STYLES
 /// ===========================================================================
-<<<<<<< HEAD
-:host([expanded]),
-:host(.animating) {
-  box-shadow: pfe-local(BoxShadow);
-
-  border-color: pfe-local(BorderColor);
-  border-width: pfe-local(BorderWidth);
-  
-  // When open, no visible top border on the panel
-  border-top-width: 0;
-
-  // Bump the left margin to allow the accent sit flush
-  margin-left: calc(-1 * #{pfe-local(BorderWidth)});
-  width: calc(100% + #{pfe-local(BorderWidth)});
-}
-
-:host(:not([on="light"])) {
-  box-shadow: none;
-}
-=======
 
 // Set the left border to blue during animation to prevent flicker
 // from overflow change
@@ -198,5 +97,4 @@
 }
 
 // Same styles as the header, see shared-assets
-@include pfe-accordion--expanded();
->>>>>>> 099dc3e2
+@include pfe-accordion--expanded();