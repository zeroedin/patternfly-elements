{
  "name": "@patternfly/pfe-accordion",
  "pfelement": {
    "className": "PfeAccordion",
    "elementName": "pfe-accordion",
    "assets": [
      "pfe-accordion.js"
    ],
    "preview": "accordion.svg"
  },
  "version": "1.10.1",
  "publishConfig": {
    "access": "public"
  },
  "description": "Accordion for PatternFly Elements",
  "keywords": [
    "web-components",
    "html"
  ],
  "repository": {
    "type": "git",
    "url": "github:patternfly/patternfly-elements",
    "directory": "elements/pfe-accordion"
  },
  "engines": {
    "node": ">=10 <13"
  },
  "browserslist": [
    "last 2 versions",
    "Firefox >= 78",
    "iOS >= 8",
    "ie 11"
  ],
  "main": "./dist/pfe-accordion.umd.js",
  "module": "./dist/pfe-accordion.js",
  "unpkg": "./dist/pfe-accordion.umd.min.js",
  "files": [
    "dist"
  ],
  "scripts": {
    "build": "../../node_modules/.bin/gulp && ../../node_modules/.bin/prettier --ignore-path ../../.prettierignore --write '**/*.{js,json}'",
    "dev": "../../node_modules/.bin/gulp dev",
    "watch": "../../node_modules/.bin/gulp watch",
    "test": "../../node_modules/.bin/wct --configFile ../../wct.conf.json elements/pfe-accordion/test/"
  },
  "contributors": [
    {
      "name": "Kyle Buchanan",
      "email": "kylebuch8@gmail.com",
      "url": "https://github.com/kylebuch8"
    },
    {
      "name": "cd"
    },
    {
      "name": "Kendall Totten"
    }
  ],
  "license": "MIT",
  "devDependencies": {
    "@patternfly/pfe-sass": "^1.10.1"
  },
  "dependencies": {
<<<<<<< HEAD
    "@patternfly/pfelement": "^1.10.0",
    "@patternfly/pfe-icon": "^1.10.0"
=======
    "@patternfly/pfelement": "^1.10.1"
>>>>>>> 3e0ced34
  },
  "generator-pfelement-version": "0.5.5",
  "bugs": {
    "url": "https://github.com/patternfly/patternfly-elements/issues"
  }
}<|MERGE_RESOLUTION|>--- conflicted
+++ resolved
@@ -61,12 +61,8 @@
     "@patternfly/pfe-sass": "^1.10.1"
   },
   "dependencies": {
-<<<<<<< HEAD
-    "@patternfly/pfelement": "^1.10.0",
-    "@patternfly/pfe-icon": "^1.10.0"
-=======
-    "@patternfly/pfelement": "^1.10.1"
->>>>>>> 3e0ced34
+    "@patternfly/pfelement": "^1.10.1",
+    "@patternfly/pfe-icon": "^1.10.1"
   },
   "generator-pfelement-version": "0.5.5",
   "bugs": {
