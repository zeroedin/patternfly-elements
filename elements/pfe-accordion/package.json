{
  "name": "@patternfly/pfe-accordion",
  "pfelement": {
    "className": "PfeAccordion",
    "elementName": "pfe-accordion",
    "assets": [
      "pfe-accordion.js"
    ],
    "preview": "accordion.svg"
  },
  "version": "1.10.0",
  "publishConfig": {
    "access": "public"
  },
  "description": "Accordion for PatternFly Elements",
  "keywords": [
    "web-components",
    "html"
  ],
  "repository": {
    "type": "git",
    "url": "github:patternfly/patternfly-elements",
    "directory": "elements/pfe-accordion"
  },
  "engines": {
    "node": ">=10 <13"
  },
  "browserslist": [
    "last 2 versions",
    "Firefox >= 78",
    "iOS >= 8",
    "ie 11"
  ],
  "main": "./dist/pfe-accordion.umd.js",
  "module": "./dist/pfe-accordion.js",
  "unpkg": "./dist/pfe-accordion.umd.min.js",
  "files": [
    "dist"
  ],
  "scripts": {
    "build": "../../node_modules/.bin/gulp && ../../node_modules/.bin/prettier --ignore-path ../../.prettierignore --write '**/*.{js,json}'",
    "dev": "../../node_modules/.bin/gulp dev",
    "watch": "../../node_modules/.bin/gulp watch",
    "test": "../../node_modules/.bin/wct --configFile ../../wct.conf.json elements/pfe-accordion/test/"
  },
  "contributors": [
    {
      "name": "Kyle Buchanan",
      "email": "kylebuch8@gmail.com",
      "url": "https://github.com/kylebuch8"
    },
    {
      "name": "cd"
    },
    {
      "name": "Kendall Totten"
    }
  ],
  "license": "MIT",
  "devDependencies": {
    "@patternfly/pfe-sass": "^1.10.0"
  },
  "dependencies": {
<<<<<<< HEAD
    "@patternfly/pfelement": "^1.8.0",
    "@patternfly/pfe-icon": "^1.8.0"
=======
    "@patternfly/pfelement": "^1.10.0"
>>>>>>> 7f9c30e0
  },
  "generator-pfelement-version": "0.5.5",
  "bugs": {
    "url": "https://github.com/patternfly/patternfly-elements/issues"
  }
}<|MERGE_RESOLUTION|>--- conflicted
+++ resolved
@@ -61,12 +61,8 @@
     "@patternfly/pfe-sass": "^1.10.0"
   },
   "dependencies": {
-<<<<<<< HEAD
-    "@patternfly/pfelement": "^1.8.0",
-    "@patternfly/pfe-icon": "^1.8.0"
-=======
-    "@patternfly/pfelement": "^1.10.0"
->>>>>>> 7f9c30e0
+    "@patternfly/pfelement": "^1.10.0",
+    "@patternfly/pfe-icon": "^1.10.0"
   },
   "generator-pfelement-version": "0.5.5",
   "bugs": {
