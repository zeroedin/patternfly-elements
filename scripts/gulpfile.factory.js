--- conflicted
+++ resolved
@@ -7,11 +7,8 @@
   const { task, src, dest, watch, parallel, series } = require("gulp");
   const sassdoc = require("sassdoc");
 
-<<<<<<< HEAD
-=======
   const browser_support = ["last 2 versions", "Firefox >= 51", "iOS >= 8", "ie 11"];
 
->>>>>>> ca9428c2
   const paths = {
     root: "./",
     source: "./src",
@@ -86,11 +83,6 @@
         )
         // Adds autoprefixing to the compiled sass
         .pipe(
-<<<<<<< HEAD
-          postcss([postcssCustomProperties(), autoprefixer({
-            grid: "autoplace"
-          })])
-=======
           postcss([
             postcssCustomProperties(),
             autoprefixer({
@@ -98,7 +90,6 @@
               overrideBrowserslist: browser_support
             })
           ])
->>>>>>> ca9428c2
         )
         // Write the sourcemap
         .pipe(sourcemaps.write(".", { sourceRoot: "../src" }))
