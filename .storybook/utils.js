// This is a collection of functions to reuse within PFElements stories.
// import { Color } from "./color.js";
import * as bridge from "@storybook/addon-knobs/polymer";

// Automatic content generation
// https://www.npmjs.com/package/lorem-ipsum
import { loremIpsum } from "lorem-ipsum";

// This is a collection of functions to reuse within PFElements stories.
const _ = require("lodash");

// HTML cleaner
// https://www.npmjs.com/package/clean-html
const cleaner = require("clean-html");

// Most common self-closing tags = br, hr, img, input, link
const selfClosing = ["br", "hr", "img", "input", "link"];

// Escape HTML to display markup as content
export function escapeHTML(html) {
  const div = document.createElement("div");
  const text = document.createTextNode(html);
  div.appendChild(text);
  return div.innerHTML;
}

// Convert a string to sentence case
String.prototype.sentenceCase = function() {
  return this.charAt(0).toUpperCase() + this.slice(1);
};

// Print attributes based on an object
export const listProperties = obj =>
  Object.entries(obj)
    .map(set => {
      let string = " ";
      let p = set[0];
      let v = set[1];
      let print = set[2];

      // exit if the value is a boolean and is false
      if (_.isBoolean(v) && !v) return;

      // If no print value is provided, default to true
      if (_.isUndefined(print)) print = true;

      // If printing is allowed, the value exists and is not null
      if (print && !(_.isUndefined(v) || _.isNull(v) || v === "null")) {
        string += p;
        // If the value is a string and the value is not equal to the string "true"
        if ((_.isString(v) && v !== "true") || _.isNumber(v)) {
          string += "=";
          if (_.isString(v) || _.isNumber(v)) {
            // If it's a string, use quotation marks around it
            string += `"${v}"`;
          } else {
            // Use, use it raw
            string += v;
          }
        }
      }
      return string;
    })
    .join(" ");

// Create a tag based on a provided object
// Accepts an object that can contain (all optional):
// -- tag: html tag such as h1 or p, default is div
// -- slot: rendered as slot="<input>"
// -- attributes: passed through the listProperties function
// -- content: Accepts html or plain text or renders default content
export function customTag(obj) {
  let start = "";
  let end = "";

  // If a tag is defined, or it has slots or attributes to apply
  // render an open and close tag
  if (obj.tag || obj.slot || obj.attributes) {
    // If a tag is defined, use that, else use a div
    if (obj.tag) {
      start += `<${obj.tag}`;
      end += !selfClosing.includes(obj.tag) ? `</${obj.tag}>` : "";
    } else {
      start += "<div";
      end += "</div>";
    }
    start += obj.slot ? ` slot="${obj.slot}"` : "";
    start += obj.attributes ? listProperties(obj.attributes || {}) : "";
    start += !selfClosing.includes(obj.tag) ? ">" : "/>";
  }
<<<<<<< HEAD
  return `${start}${
    typeof obj.content !== "undefined"
      ? obj.content
      : selfClosing.includes(obj.tag)
      ? ""
      : autoContent()
  }${end}`;
=======
  return `${start}${!obj.empty ? obj.content || autoContent() : ""}${end}`;
>>>>>>> 5b2e9132
}

const parseMarkup = string => {
  // Define the regex for use below
  let find = /<(\w+[-\w]*)(.*?)>/;
  let quotes = /['\"]+/g;
  // Initialize the empty return object
  let obj = {};
  // Initialize the attributes object
  obj.attributes = {};
  // Capture the tag name and properties
  let result = string.match(find);
  // If results remain in the array, get the tag
  if (!_.isNull(result) && result.length > 0 && _.isString(result[1])) {
    obj.tag = result[1];
    // If results remain in the array, get the attributes
    if (result.length > 1 && _.isString(result[2])) {
      // Break the attributes apart using the spaces
      let attr = result[2].trim().match(/[\w|-]+="[^"]+"/g);
      // If any attributes exist, break them down further
      if (attr !== null) {
        _.each(attr, set => {
          // Break the attributes apart using the equal sign
          let items = set.trim().split("=");
          // If items are returned and they are both strings, add them to the attributes object
          if (items.length > 1 && _.isString(items[0]) && _.isString(items[1])) {
            obj.attributes[items[0].trim()] = items[1].replace(quotes, "").trim();
          }
        });
      }
    }
    // Strip the original string of the wrapper element
    obj.content = string.replace(new RegExp(`<\/?${obj.tag}.*?>`, "g"), "");
  } else {
    obj.tag = "div";
    obj.content = string;
  }
  // Return the new object with the metadata
  return obj;
};

// If a slot is a component or content, render that raw
// if it's got a tag defined, run the custom tag function
const renderSlots = (slots = []) =>
  slots
    .map(slot => {
      // If there are slot or attribute values but no tag defined
      // Grep the content to see if we can use the first tag passed in
      let has_tag = !_.isUndefined(slot.tag);
      let has_slot = !_.isUndefined(slot.slot) && slot.slot.length > 0;
      let has_attr = !_.isUndefined(slot.attributes) && Object.keys(slot.attributes).length > 0;
      if (!has_tag && (has_slot || has_attr)) {
        let parsed = parseMarkup(slot.content);
        Object.assign(slot, parsed);
      }
      console.log(slot.tag);
      console.log(slot.content || (slot.tag && selfClosing.includes(slot.tag)));
      return slot.content || (slot.tag && selfClosing.includes(slot.tag))
        ? customTag({
            tag: slot.tag,
            slot: slot.slot,
            attributes: slot.attributes,
            content: slot.content
          })
        : "";
    })
    .join("");

// Creates a component dynamically based on inputs
export const component = (tag, attributes = {}, slots = [], noSlot = false) =>
  `<${tag}${listProperties(attributes)}>${
    slots.length > 0 ? renderSlots(slots) : !noSlot ? autoContent() : ""
  }</${tag}>`;

// Create an automatic heading
export const autoHeading = (short = false) =>
  _.upperFirst(
    loremIpsum({
      count: Number.parseInt(short ? Math.random() + 3 : Math.random() * 10 + 5),
      units: "words"
    })
  );

// Create a set of automatic content
export const autoContent = (max = 5, min = 1, short = false) =>
  loremIpsum({
    count: Math.floor(Math.random() * max + min),
    sentenceUpperBound: short ? 5 : 10,
    paragraphLowerBound: 1,
    paragraphUpperBound: short ? 2 : 5,
    units: "paragraphs",
    format: "html"
  });

// Return Storybook knobs based on an object containing property definitions for the component
export const autoPropKnobs = (pfeClass, overrides, sectionId) => {
  let properties = pfeClass._getCache("properties") || pfeClass.schemaProperties;
  // Merge in overrides
  if (overrides) _.merge(properties, overrides);

  var binding = {};

  Object.entries(properties).forEach(prop => {
    // Don't print alias' in storybook
    if (prop[1] && prop[1].alias) return;

    // Don't print global-scope attributes
    if (["pfelement", "on", "_style", "type"].includes(prop[0])) return;

    // Don't print context (handled in the `context` method)
    if (["context"].includes(prop[0])) return;

    let attr = prop[1].attr || pfeClass._getCache("prop2attr")[prop[0]] || prop[0];
    let title = prop[1].title || attr;
    let type = "string";
    let defaultValue = prop[1].default;
    let options = prop[1].values || prop[1].enum || [];
    let hidden = prop[1].hidden;
    let required = prop[1].required;

    if (prop[1] && prop[1].type) {
      switch (prop[1].type) {
        case Number:
          type = "number";
          break;
        case Boolean:
          type = "boolean";
          break;
        default:
          type = "string";
      }
    }

    // Initialize booleans to false if undefined
    _.each([hidden, required], item => {
      if (_.isUndefined(item)) {
        item = false;
      }
    });

    // Set the default method to text
    let method = ["boolean", "number", "object", "array", "date"].includes(type) ? type : "text";

    // If the property is not hidden from the user
    if (!hidden) {
      if (type === "boolean" || (type === "string" && options.length > 0 && _.isEqual(options, ["true", "false"]))) {
        binding[attr] = bridge.boolean(_.upperFirst(title), defaultValue || false, sectionId || null);
      }

      // If an array of options exists, create a select list
      else if (options.length > 0) {
        let opts = {};

        // If this is not a required field, add a null option
        if (!required) {
          opts["-- Not selected --"] = null;
        }

        // Convert the array into an object
        _.each(options, item => (opts[item] = item.trim()));

        // Create the knob
        binding[attr] = bridge.select(_.upperFirst(title), opts, defaultValue || undefined, sectionId);
      } else {
        // Create the knob
        binding[attr] = bridge[method](_.upperFirst(title), defaultValue || undefined, sectionId);
      }
    }
  });

  return binding;
};

export function context() {
  let contexts = [
    {
      label: "lightest",
      context: "light",
      color: "#fff"
    },
    {
      label: "lighter",
      context: "light",
      color: "#f0f0f0"
    },
    {
      label: "base",
      context: "light",
      color: "#f0f0f0"
    },
    {
      label: "darker",
      context: "dark",
      color: "#3c3f42"
    },
    {
      label: "darkest",
      context: "dark",
      color: "#151515"
    },
    {
      label: "accent",
      context: "saturated",
      color: "#004080"
    },
    {
      label: "complement",
      context: "saturated",
      color: "#002952"
    },
    {
      label: "custom",
      color: null
    }
  ];

  let context = bridge.select("Context", contexts, "lightest");
  let customColor = null;
  let customAttr = null;

  if (context.label === "custom") {
    customColor = bridge.color("Custom background color", "#fff");
    customAttr = bridge.select("Custom context", ["light", "dark", "saturated"], "light");

    // @TODO dynamic context applied
    // let customColor = new Color(userColor);
    // let text = new Color("rgba(0,0,0,1)");
    // console.log(customColor.accessible(text));
  }

  document.querySelector("body").style.backgroundColor = customColor || context.color || "#fff";
  document.querySelector("body").style.setProperty("--context", context.context || customAttr || "light");
}

// Create knobs to render input fields for the slots
export const autoContentKnobs = slots => {
  let binding = {};

  Object.entries(slots).forEach(slot => {
    binding[slot[0]] = bridge.text(slot[1].title, slot[1].default, "Content");
  });

  return binding;
};

// Return the rendered markup and the code snippet output
export const demo = markup => `${markup}`;

// prettier-ignore-start
export const code = markup => {
  // Prettify and clean the markup for rendering
  cleaner.clean(
    markup,
    {
      indent: "    ",
      "remove-attributes": [],
      "break-around-tags": [
        "body",
        "blockquote",
        "br",
        "div",
        "h1",
        "h2",
        "h3",
        "h4",
        "h5",
        "h6",
        "head",
        "hr",
        "link",
        "meta",
        "p",
        "table",
        "title",
        "td",
        "tr",
        "a",
        "section",
        "article",
        "footer",
        "aside"
      ],
      wrap: 0
    },
    html => (markup = html)
  );

  // Return the rendered markup and the code snippet output
  return `<pre>${escapeHTML(markup.replace(/\=\"\"/g, ""))}</pre>`;
};
// prettier-ignore-end

export const preview = markup => demo(markup) + code(markup);<|MERGE_RESOLUTION|>--- conflicted
+++ resolved
@@ -88,17 +88,9 @@
     start += obj.attributes ? listProperties(obj.attributes || {}) : "";
     start += !selfClosing.includes(obj.tag) ? ">" : "/>";
   }
-<<<<<<< HEAD
   return `${start}${
-    typeof obj.content !== "undefined"
-      ? obj.content
-      : selfClosing.includes(obj.tag)
-      ? ""
-      : autoContent()
+    typeof obj.content !== "undefined" ? obj.content : selfClosing.includes(obj.tag) ? "" : autoContent()
   }${end}`;
-=======
-  return `${start}${!obj.empty ? obj.content || autoContent() : ""}${end}`;
->>>>>>> 5b2e9132
 }
 
 const parseMarkup = string => {
