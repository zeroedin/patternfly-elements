<!DOCTYPE html>
<html>
    <head>
        <meta charset="utf-8">
        <meta name="viewport" content="width=device-width, minimum-scale=1.0, initial-scale=1.0, user-scalable=yes">
        <title>PatternFly Elements</title>
        
        <link rel="stylesheet" href="../../elements/pfe-styles/dist/pfe-base.css" />
        <link rel="stylesheet" href="../../elements/pfe-styles/dist/pfe-layouts.css" />

        <noscript>
            <link href="../../elements/pfelement/dist/pfelement--noscript.min.css" rel="stylesheet">
        </noscript>

        <link href="../../elements/pfelement/dist/pfelement.min.css" rel="stylesheet">

        <!-- uncomment the es5-adapter if you're using the umd version -->
        <script src="https://cdnjs.cloudflare.com/ajax/libs/webcomponentsjs/2.3.0/custom-elements-es5-adapter.js"></script>
        <script src="https://cdnjs.cloudflare.com/ajax/libs/webcomponentsjs/2.3.0/webcomponents-bundle.js"></script>
        <script src="https://cdnjs.cloudflare.com/ajax/libs/require.js/2.3.5/require.min.js"></script>

        <script>require([
            '../../elements/pfe-band/dist/pfe-band.umd.min.js',
            '../../elements/pfe-cta/dist/pfe-cta.umd.min.js',
            '../../elements/pfe-markdown/dist/pfe-markdown.umd.min.js'
        ])</script>
        <style>
            #demos pfe-cta {
                max-width: 100%;
                text-align: center;
            }
            #demos pfe-cta a {
                width: 100%;
            }
            table tr th, table tr td {
                padding: 3px 10px;
                border: 1px solid gray;
            }
            table + h3 {
                margin-top: 50px;
            }
        </style>
    </head>
    <body>
        <pfe-band pfe-color="lightest">
            <h1>Demo pages</h1>

            <div id="demos" class="pfe-l-grid pfe-l-grid-fill-height pfe-m-gutters pfe-m-all-2-col">
				<pfe-cta pfe-priority="secondary" pfe-variant="wind"><a href="../elements/pfe-accordion/demo">pfe-accordion</a></pfe-cta>
				<pfe-cta pfe-priority="secondary" pfe-variant="wind"><a href="../elements/pfe-autocomplete/demo">pfe-autocomplete</a></pfe-cta>
				<pfe-cta pfe-priority="secondary" pfe-variant="wind"><a href="../elements/pfe-avatar/demo">pfe-avatar</a></pfe-cta>
				<pfe-cta pfe-priority="secondary" pfe-variant="wind"><a href="../elements/pfe-badge/demo">pfe-badge</a></pfe-cta>
				<pfe-cta pfe-priority="secondary" pfe-variant="wind"><a href="../elements/pfe-band/demo">pfe-band</a></pfe-cta>
				<pfe-cta pfe-priority="secondary" pfe-variant="wind"><a href="../elements/pfe-card/demo">pfe-card</a></pfe-cta>
				<pfe-cta pfe-priority="secondary" pfe-variant="wind"><a href="../elements/pfe-collapse/demo">pfe-collapse</a></pfe-cta>
				<pfe-cta pfe-priority="secondary" pfe-variant="wind"><a href="../elements/pfe-content-set/demo">pfe-content-set</a></pfe-cta>
				<pfe-cta pfe-priority="secondary" pfe-variant="wind"><a href="../elements/pfe-cta/demo">pfe-cta</a></pfe-cta>
				<pfe-cta pfe-priority="secondary" pfe-variant="wind"><a href="../elements/pfe-datetime/demo">pfe-datetime</a></pfe-cta>
				<pfe-cta pfe-priority="secondary" pfe-variant="wind"><a href="../elements/pfe-dropdown/demo">pfe-dropdown</a></pfe-cta>
				<pfe-cta pfe-priority="secondary" pfe-variant="wind"><a href="../elements/pfe-health-index/demo">pfe-health-index</a></pfe-cta>
				<pfe-cta pfe-priority="secondary" pfe-variant="wind"><a href="../elements/pfe-icon/demo">pfe-icon</a></pfe-cta>
				<pfe-cta pfe-priority="secondary" pfe-variant="wind"><a href="../elements/pfe-icon-panel/demo">pfe-icon-panel</a></pfe-cta>
				<pfe-cta pfe-priority="secondary" pfe-variant="wind"><a href="../elements/pfe-jump-links/demo">pfe-jump-links</a></pfe-cta>
				<pfe-cta pfe-priority="secondary" pfe-variant="wind"><a href="../elements/pfe-markdown/demo">pfe-markdown</a></pfe-cta>
				<pfe-cta pfe-priority="secondary" pfe-variant="wind"><a href="../elements/pfe-modal/demo">pfe-modal</a></pfe-cta>
				<pfe-cta pfe-priority="secondary" pfe-variant="wind"><a href="../elements/pfe-navigation/demo">pfe-navigation</a></pfe-cta>
				<pfe-cta pfe-priority="secondary" pfe-variant="wind"><a href="../elements/pfe-number/demo">pfe-number</a></pfe-cta>
				<pfe-cta pfe-priority="secondary" pfe-variant="wind"><a href="../elements/pfe-page-status/demo">pfe-page-status</a></pfe-cta>
				<pfe-cta pfe-priority="secondary" pfe-variant="wind"><a href="../elements/pfe-progress-indicator/demo">pfe-progress-indicator</a></pfe-cta>
				<pfe-cta pfe-priority="secondary" pfe-variant="wind"><a href="../elements/pfe-select/demo">pfe-select</a></pfe-cta>
				<pfe-cta pfe-priority="secondary" pfe-variant="wind"><a href="../elements/pfe-styles/demo">pfe-styles</a></pfe-cta>
				<pfe-cta pfe-priority="secondary" pfe-variant="wind"><a href="../elements/pfe-tabs/demo">pfe-tabs</a></pfe-cta>
				<pfe-cta pfe-priority="secondary" pfe-variant="wind"><a href="../elements/pfe-toast/demo">pfe-toast</a></pfe-cta>
			</div>
        </pfe-band>

        <pfe-band>
            <pfe-markdown>
                <div pfe-markdown-container>### POLYFILLs
| Filename | line # | POLYFILL
|:------|:------:|:------
| [pfe-accordion](../elements/pfe-accordion/src/polyfills--pfe-accordion.js#L1) | 1 | Array.prototype.findIndex
| [pfe-band](../elements/pfe-band/src/polyfills--pfe-band.js#L1) | 1 | Element.matches
| [pfe-band](../elements/pfe-band/src/polyfills--pfe-band.js#L9) | 9 | Element.closest
| [pfe-band](../elements/pfe-band/src/polyfills--pfe-band.js#L22) | 22 | Array.includes
| [pfe-card](../elements/pfe-card/src/polyfills--pfe-card.js#L1) | 1 | Element.matches
| [pfe-card](../elements/pfe-card/src/polyfills--pfe-card.js#L9) | 9 | Element.closest
| [pfe-card](../elements/pfe-card/src/polyfills--pfe-card.js#L22) | 22 | Array.includes
| [pfe-dropdown](../elements/pfe-dropdown/src/pfe-dropdown.js#L4) | 4 | Element.closest
| [pfe-dropdown](../elements/pfe-dropdown/src/pfe-dropdown.js#L17) | 17 | Element.matches
| [pfe-modal](../elements/pfe-modal/src/polyfills--pfe-modal.js#L1) | 1 | String.prototype.startsWith
| [pfe-navigation](../elements/pfe-navigation/src/polyfills--pfe-navigation.js#L1) | 1 | Array.prototype.filter
| [pfe-navigation](../elements/pfe-navigation/src/polyfills--pfe-navigation.js#L43) | 43 | Element.prototype.matches
| [pfe-navigation](../elements/pfe-navigation/src/polyfills--pfe-navigation.js#L51) | 51 | Element.prototype.closest
| [pfe-navigation](../elements/pfe-navigation/src/polyfills--pfe-navigation.js#L65) | 65 | Array.prototype.includes
| [pfe-navigation](../elements/pfe-navigation/src/polyfills--pfe-navigation.js#L123) | 123 | Event.prototype.path
| [pfe-number](../elements/pfe-number/src/polyfills--pfe-number.js#L1) | 1 | isNaN, non-mutating polyfill for IE11
| [pfe-tabs](../elements/pfe-tabs/src/polyfills--pfe-tabs.js#L1) | 1 | Array.prototype.find
| [pfe-tabs](../elements/pfe-tabs/src/polyfills--pfe-tabs.js#L49) | 49 | Array.prototype.findIndex
| [pfe-tabs](../elements/pfe-tabs/src/polyfills--pfe-tabs.js#L97) | 97 | Element.prototype.matches

### TODOs
| Filename | line # | TODO
|:------|:------:|:------
| [pfe-markdown](../elements/pfe-markdown/src/pfe-markdown.js#L49) | 49 | when we stop supporting IE11, the need to disconnect and
<<<<<<< HEAD
| [pfelement](../elements/pfelement/src/pfelement.js#L224) | 224 | maybe we should use just the attribute instead of the class?
| [pfelement](../elements/pfelement/src/pfelement.js#L431) | 431 | This is a duplicate function to cssVariable above, combine them</div>
=======
| [pfelement](../elements/pfelement/src/pfelement.js#L82) | 82 | update this to use :defined?
| [pfelement](../elements/pfelement/src/pfelement.js#L174) | 174 | maybe we should use just the attribute instead of the class?
| [pfelement](../elements/pfelement/src/pfelement.js#L381) | 381 | This is a duplicate function to cssVariable above, combine them</div>
>>>>>>> d7f27c0e
            </pfe-markdown>
        </pfe-band>
    </body>
</html><|MERGE_RESOLUTION|>--- conflicted
+++ resolved
@@ -103,14 +103,9 @@
 | Filename | line # | TODO
 |:------|:------:|:------
 | [pfe-markdown](../elements/pfe-markdown/src/pfe-markdown.js#L49) | 49 | when we stop supporting IE11, the need to disconnect and
-<<<<<<< HEAD
-| [pfelement](../elements/pfelement/src/pfelement.js#L224) | 224 | maybe we should use just the attribute instead of the class?
-| [pfelement](../elements/pfelement/src/pfelement.js#L431) | 431 | This is a duplicate function to cssVariable above, combine them</div>
-=======
 | [pfelement](../elements/pfelement/src/pfelement.js#L82) | 82 | update this to use :defined?
 | [pfelement](../elements/pfelement/src/pfelement.js#L174) | 174 | maybe we should use just the attribute instead of the class?
 | [pfelement](../elements/pfelement/src/pfelement.js#L381) | 381 | This is a duplicate function to cssVariable above, combine them</div>
->>>>>>> d7f27c0e
             </pfe-markdown>
         </pfe-band>
     </body>
