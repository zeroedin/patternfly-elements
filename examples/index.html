--- conflicted
+++ resolved
@@ -102,41 +102,19 @@
 |:------|:------:|:------
 | [pfe-jump-links](../elements/pfe-jump-links/src/pfe-jump-links.js#L139) | 139 | 
 | [pfe-markdown](../elements/pfe-markdown/src/pfe-markdown.js#L49) | 49 | when we stop supporting IE11, the need to disconnect and
-<<<<<<< HEAD
-| [pfe-navigation](../elements/pfe-navigation/src/pfe-navigation.js#L5) | 5 | Figure out cooler way to include these utilty functions
-| [pfe-navigation](../elements/pfe-navigation/src/pfe-navigation.js#L249) | 249 | Find reliable way to check if secondary links are collapsed (search and all red hat buttons probably aren't it)
-| [pfe-navigation](../elements/pfe-navigation/src/pfe-navigation.js#L357) | 357 | /note: I do not think we need to delay the change of the aria-hidden state since aria-hidden hides the content of the page from screen readers, as soon as the dropdown is closed by the screen reader user the dropdown should get aria-hidden="true" immediately
-| [pfe-navigation](../elements/pfe-navigation/src/pfe-navigation.js#L417) | 417 | processLightDom seems to be firing twice, need to look into this and see whether that is okay or if it needs to be fixed, seems like it is not a good thing but not sure if it is avoidable or not
-| [pfe-navigation](../elements/pfe-navigation/src/pfe-navigation.js#L472) | 472 | look into only replacing markup that changed via mutationList
-| [pfe-navigation](../elements/pfe-navigation/src/pfe-navigation.js#L473) | 473 | Clone Node breaks event listeners, might need to think on this, we'll need to be able to maintain the lightDOM
-| [pfe-navigation](../elements/pfe-navigation/src/pfe-navigation.js#L526) | 526 | figure out if this is causing inconsistent toggling of aria-hidden
-| [pfe-navigation](../elements/pfe-navigation/src/pfe-navigation.js#L564) | 564 | /note: this only adds aria-hidden to the main menu dropdown links and not the utility buttons (Search/All Red Hat), added aria-hidden attr in the pfe-nav shadow DOM template for now, need to figure out best way to do this dynamically
-| [pfe-navigation](../elements/pfe-navigation/src/pfe-navigation.js#L568) | 568 | added this logic, uses .dropdown-content class on the dropdown content divs, need to verify that this logic is reasonable and if so add the notes to the documentation about the class
-| [pfe-navigation](../elements/pfe-navigation/src/pfe-navigation.js#L569) | 569 | need to figure out best way to manage the dynamic setting of aria-hidden when custom link gets used as a dropdown instead by content editors and other dev teams
-| [pfe-navigation](../elements/pfe-navigation/src/pfe-navigation.js#L570) | 570 | /note: tried this method of dynamically setting the aria-hidden attr for other dropdowns but I was having an issue with inconsistent toggling of the aria-hidden attr for the search dropdown so commented it out for now, this code might be conflicting with logic elsewhere for aria-hidden?
-| [pfe-navigation](../elements/pfe-navigation/src/pfe-navigation.js#L597) | 597 | Move the button to it's final location
-| [pfe-navigation](../elements/pfe-navigation/src/pfe-navigation.js#L621) | 621 | add aria-hidden and aria-expanded attributes to appropriate elements for mobile dropdown if we're at a mobile breakpoint
-| [pfe-navigation](../elements/pfe-navigation/src/pfe-navigation.js#L633) | 633 | Run this if layout breaks nav-expand breakpoint and secondary-links-expand breakpoint
-| [pfe-navigation](../elements/pfe-navigation/src/pfe-navigation.js#L634) | 634 | Clear/update inline heights on resize
-| [pfe-navigation](../elements/pfe-navigation/src/pfe-navigation.js#L644) | 644 | if Search isn't present, check for custom links, if that isn't present use All Red Hat
-| [pfe-navigation](../elements/pfe-navigation/src/pfe-navigation.js#L702) | 702 | Not working yet These other dropdowns need style & JS logic love
-| [pfelement](../elements/pfelement/src/pfelement.js#L79) | 79 | update this to use :defined?
-| [pfelement](../elements/pfelement/src/pfelement.js#L171) | 171 | maybe we should use just the attribute instead of the class?
-| [pfelement](../elements/pfelement/src/pfelement.js#L368) | 368 | This is a duplicate function to cssVariable above, combine them</div>
-=======
 | [pfe-navigation](../elements/pfe-navigation/src/pfe-navigation.js#L184) | 184 | Remove all listeners to be thorough!
 | [pfe-navigation](../elements/pfe-navigation/src/pfe-navigation.js#L196) | 196 | change anon function to be a property on the object so we can refer to it when we add the listener and remove it
 | [pfe-navigation](../elements/pfe-navigation/src/pfe-navigation.js#L230) | 230 | decide if we should keep this debug feature in final product
 | [pfe-navigation](../elements/pfe-navigation/src/pfe-navigation.js#L652) | 652 | processLightDom seems to be firing twice, need to look into this and see whether that is okay or if it needs to be fixed, seems like it is not a good thing but not sure if it is avoidable or not
 | [pfe-navigation](../elements/pfe-navigation/src/pfe-navigation.js#L714) | 714 | change anon function to be a property on the object so we can refer to it when we add the listener and remove it
 | [pfe-navigation](../elements/pfe-navigation/src/pfe-navigation.js#L726) | 726 | look into only replacing markup that changed via mutationList
-| [pfe-navigation](../elements/pfe-navigation/src/pfe-navigation.js#L813) | 813 | /bug: figure out why this event listener only fires once you have tabbed into the menu but not if you have just clicked open menu items with a mouse click on Firefox - functions properly on Chrome
-| [pfe-navigation](../elements/pfe-navigation/src/pfe-navigation.js#L879) | 879 | Get Mobile menu height reliably so we can animate it
-| [pfe-navigation](../elements/pfe-navigation/src/pfe-navigation.js#L947) | 947 | if Search isn't present, check for custom links, if that isn't present use All Red Hat
+| [pfe-navigation](../elements/pfe-navigation/src/pfe-navigation.js#L727) | 727 | Clone Node breaks event listeners, might need to think on this, we'll need to be able to maintain the lightDOM
+| [pfe-navigation](../elements/pfe-navigation/src/pfe-navigation.js#L814) | 814 | /bug: figure out why this event listener only fires once you have tabbed into the menu but not if you have just clicked open menu items with a mouse click on Firefox - functions properly on Chrome
+| [pfe-navigation](../elements/pfe-navigation/src/pfe-navigation.js#L880) | 880 | Get Mobile menu height reliably so we can animate it
+| [pfe-navigation](../elements/pfe-navigation/src/pfe-navigation.js#L948) | 948 | if Search isn't present, check for custom links, if that isn't present use All Red Hat
 | [pfelement](../elements/pfelement/src/pfelement.js#L82) | 82 | update this to use :defined?
 | [pfelement](../elements/pfelement/src/pfelement.js#L174) | 174 | maybe we should use just the attribute instead of the class?
 | [pfelement](../elements/pfelement/src/pfelement.js#L371) | 371 | This is a duplicate function to cssVariable above, combine them</div>
->>>>>>> 1a26ac0a
             </pfe-markdown>
         </pfe-band>
     </body>
