--- conflicted
+++ resolved
@@ -20,40 +20,7 @@
     <link href="../../elements/pfelement/dist/pfelement--noscript.min.css" rel="stylesheet">
   </noscript>
 
-<<<<<<< HEAD
-            <div id="demos" class="pfe-l-grid pfe-l-grid-fill-height pfe-m-gutters pfe-m-all-2-col">
-				<pfe-cta pfe-priority="secondary" pfe-variant="wind"><a href="../elements/pfe-accordion/demo">pfe-accordion</a></pfe-cta>
-				<pfe-cta pfe-priority="secondary" pfe-variant="wind"><a href="../elements/pfe-autocomplete/demo">pfe-autocomplete</a></pfe-cta>
-				<pfe-cta pfe-priority="secondary" pfe-variant="wind"><a href="../elements/pfe-avatar/demo">pfe-avatar</a></pfe-cta>
-				<pfe-cta pfe-priority="secondary" pfe-variant="wind"><a href="../elements/pfe-badge/demo">pfe-badge</a></pfe-cta>
-				<pfe-cta pfe-priority="secondary" pfe-variant="wind"><a href="../elements/pfe-band/demo">pfe-band</a></pfe-cta>
-				<pfe-cta pfe-priority="secondary" pfe-variant="wind"><a href="../elements/pfe-button/demo">pfe-button</a></pfe-cta>
-				<pfe-cta pfe-priority="secondary" pfe-variant="wind"><a href="../elements/pfe-card/demo">pfe-card</a></pfe-cta>
-				<pfe-cta pfe-priority="secondary" pfe-variant="wind"><a href="../elements/pfe-collapse/demo">pfe-collapse</a></pfe-cta>
-				<pfe-cta pfe-priority="secondary" pfe-variant="wind"><a href="../elements/pfe-content-set/demo">pfe-content-set</a></pfe-cta>
-				<pfe-cta pfe-priority="secondary" pfe-variant="wind"><a href="../elements/pfe-cta/demo">pfe-cta</a></pfe-cta>
-				<pfe-cta pfe-priority="secondary" pfe-variant="wind"><a href="../elements/pfe-datetime/demo">pfe-datetime</a></pfe-cta>
-				<pfe-cta pfe-priority="secondary" pfe-variant="wind"><a href="../elements/pfe-dropdown/demo">pfe-dropdown</a></pfe-cta>
-				<pfe-cta pfe-priority="secondary" pfe-variant="wind"><a href="../elements/pfe-health-index/demo">pfe-health-index</a></pfe-cta>
-				<pfe-cta pfe-priority="secondary" pfe-variant="wind"><a href="../elements/pfe-icon/demo">pfe-icon</a></pfe-cta>
-				<pfe-cta pfe-priority="secondary" pfe-variant="wind"><a href="../elements/pfe-icon-panel/demo">pfe-icon-panel</a></pfe-cta>
-				<pfe-cta pfe-priority="secondary" pfe-variant="wind"><a href="../elements/pfe-jump-links/demo">pfe-jump-links</a></pfe-cta>
-				<pfe-cta pfe-priority="secondary" pfe-variant="wind"><a href="../elements/pfe-markdown/demo">pfe-markdown</a></pfe-cta>
-				<pfe-cta pfe-priority="secondary" pfe-variant="wind"><a href="../elements/pfe-modal/demo">pfe-modal</a></pfe-cta>
-				<pfe-cta pfe-priority="secondary" pfe-variant="wind"><a href="../elements/pfe-navigation/demo">pfe-navigation</a></pfe-cta>
-				<pfe-cta pfe-priority="secondary" pfe-variant="wind"><a href="../elements/pfe-number/demo">pfe-number</a></pfe-cta>
-				<pfe-cta pfe-priority="secondary" pfe-variant="wind"><a href="../elements/pfe-page-status/demo">pfe-page-status</a></pfe-cta>
-				<pfe-cta pfe-priority="secondary" pfe-variant="wind"><a href="../elements/pfe-progress-indicator/demo">pfe-progress-indicator</a></pfe-cta>
-				<pfe-cta pfe-priority="secondary" pfe-variant="wind"><a href="../elements/pfe-select/demo">pfe-select</a></pfe-cta>
-				<pfe-cta pfe-priority="secondary" pfe-variant="wind"><a href="../elements/pfe-styles/demo">pfe-styles</a></pfe-cta>
-				<pfe-cta pfe-priority="secondary" pfe-variant="wind"><a href="../elements/pfe-switch/demo">pfe-switch</a></pfe-cta>
-				<pfe-cta pfe-priority="secondary" pfe-variant="wind"><a href="../elements/pfe-tabs/demo">pfe-tabs</a></pfe-cta>
-				<pfe-cta pfe-priority="secondary" pfe-variant="wind"><a href="../elements/pfe-toast/demo">pfe-toast</a></pfe-cta>
-			</div>
-        </pfe-band>
-=======
   <link href="../../elements/pfelement/dist/pfelement.min.css" rel="stylesheet">
->>>>>>> 6c4ae734
 
   <link href="/brand/styles.css" rel="stylesheet">
 
@@ -104,7 +71,7 @@
           <img src="/elements/pfe-accordion/accordion.svg" style="max-height: 200px" alt="">
         </a>
       </pfe-card>
-      <h2 class="pfe-jump-links-panel__section" id="pfe-accordion"><a href="../elements/pfe-accordion/demo">Accordion</a></h2>
+      <h2><a href="../elements/pfe-accordion/demo">Accordion</a></h2>
       <p>Accordion for PatternFly Elements</p>
       <!--pfe-cta><a
             href="../storybook?path=/story/accordion--pfe-accordion">Storybook</a></pfe-cta-->
@@ -117,7 +84,7 @@
           <img src="/elements/pfe-autocomplete/pfe-autocomplete-screenshot.png" style="max-height: 200px" alt="">
         </a>
       </pfe-card>
-      <h2 class="pfe-jump-links-panel__section" id="pfe-autocomplete"><a href="../elements/pfe-autocomplete/demo">Autocomplete</a></h2>
+      <h2><a href="../elements/pfe-autocomplete/demo">Autocomplete</a></h2>
       <p>Autocomplete element for PatternFly Elements</p>
       <!--pfe-cta><a
             href="../storybook?path=/story/autocomplete--pfe-autocomplete">Storybook</a></pfe-cta-->
@@ -130,7 +97,7 @@
           <img src="/elements/pfe-avatar/squares.png" style="max-height: 200px" alt="">
         </a>
       </pfe-card>
-      <h2 class="pfe-jump-links-panel__section" id="pfe-avatar"><a href="../elements/pfe-avatar/demo">Avatar</a></h2>
+      <h2><a href="../elements/pfe-avatar/demo">Avatar</a></h2>
       <p>Avatar for PatternFly Elements</p>
       <!--pfe-cta><a
             href="../storybook?path=/story/avatar--pfe-avatar">Storybook</a></pfe-cta-->
@@ -143,7 +110,7 @@
           <img src="/elements/pfe-badge/badge--screenshot.png" style="max-height: 200px" alt="">
         </a>
       </pfe-card>
-      <h2 class="pfe-jump-links-panel__section" id="pfe-badge"><a href="../elements/pfe-badge/demo">Badge</a></h2>
+      <h2><a href="../elements/pfe-badge/demo">Badge</a></h2>
       <p>Badge element for PatternFly Elements</p>
       <!--pfe-cta><a
             href="../storybook?path=/story/badge--pfe-badge">Storybook</a></pfe-cta-->
@@ -156,7 +123,7 @@
           <img src="/elements/pfe-band/band--screenshot.png" style="max-height: 200px" alt="">
         </a>
       </pfe-card>
-      <h2 class="pfe-jump-links-panel__section" id="pfe-band"><a href="../elements/pfe-band/demo">Band</a></h2>
+      <h2><a href="../elements/pfe-band/demo">Band</a></h2>
       <p>Band container for PatternFly Elements</p>
       <!--pfe-cta><a
             href="../storybook?path=/story/band--pfe-band">Storybook</a></pfe-cta-->
@@ -169,7 +136,7 @@
           <img src="/elements/pfe-button/button.svg" style="max-height: 200px" alt="">
         </a>
       </pfe-card>
-      <h2 class="pfe-jump-links-panel__section" id="pfe-button"><a href="../elements/pfe-button/demo">Button</a></h2>
+      <h2><a href="../elements/pfe-button/demo">Button</a></h2>
       <p>Button element for PatternFly Elements</p>
       <!--pfe-cta><a
             href="../storybook?path=/story/button--pfe-button">Storybook</a></pfe-cta-->
@@ -182,7 +149,7 @@
           <img src="/elements/pfe-card/card.svg" style="max-height: 200px" alt="">
         </a>
       </pfe-card>
-      <h2 class="pfe-jump-links-panel__section" id="pfe-card"><a href="../elements/pfe-card/demo">Card</a></h2>
+      <h2><a href="../elements/pfe-card/demo">Card</a></h2>
       <p>Cards for PatternFly Elements</p>
       <!--pfe-cta><a
             href="../storybook?path=/story/card--pfe-card">Storybook</a></pfe-cta-->
@@ -195,7 +162,7 @@
           <img src="/elements/pfe-collapse/collapse--screenshot.png" style="max-height: 200px" alt="">
         </a>
       </pfe-card>
-      <h2 class="pfe-jump-links-panel__section" id="pfe-collapse"><a href="../elements/pfe-collapse/demo">Collapse</a></h2>
+      <h2><a href="../elements/pfe-collapse/demo">Collapse</a></h2>
       <p>Collapse element for PatternFly Elements</p>
       <!--pfe-cta><a
             href="../storybook?path=/story/collapse--pfe-collapse">Storybook</a></pfe-cta-->
@@ -208,7 +175,7 @@
           <img src="/elements/pfe-content-set/content-set.svg" style="max-height: 200px" alt="">
         </a>
       </pfe-card>
-      <h2 class="pfe-jump-links-panel__section" id="pfe-content-set"><a href="../elements/pfe-content-set/demo">Content set</a></h2>
+      <h2><a href="../elements/pfe-content-set/demo">Content set</a></h2>
       <p>This PatternFly Element dynamically hides and shows content; the style is determined by the available space.</p>
       <!--pfe-cta><a
             href="../storybook?path=/story/content set--pfe-content-set">Storybook</a></pfe-cta-->
@@ -221,7 +188,7 @@
           <img src="/elements/pfe-cta/call-to-action.svg" style="max-height: 200px" alt="">
         </a>
       </pfe-card>
-      <h2 class="pfe-jump-links-panel__section" id="pfe-cta"><a href="../elements/pfe-cta/demo">Call-to-action</a></h2>
+      <h2><a href="../elements/pfe-cta/demo">Call-to-action</a></h2>
       <p>This element creates a call-to-action link for PatternFly Elements</p>
       <!--pfe-cta><a
             href="../storybook?path=/story/call-to-action--pfe-cta">Storybook</a></pfe-cta-->
@@ -234,7 +201,7 @@
           <img src="/elements/pfe-datetime/datetime--screenshot.png" style="max-height: 200px" alt="">
         </a>
       </pfe-card>
-      <h2 class="pfe-jump-links-panel__section" id="pfe-datetime"><a href="../elements/pfe-datetime/demo">Datetime</a></h2>
+      <h2><a href="../elements/pfe-datetime/demo">Datetime</a></h2>
       <p>Datetime element for PFElements</p>
       <!--pfe-cta><a
             href="../storybook?path=/story/datetime--pfe-datetime">Storybook</a></pfe-cta-->
@@ -247,7 +214,7 @@
           <img src="/elements/pfe-dropdown/dropdown--screenshot.png" style="max-height: 200px" alt="">
         </a>
       </pfe-card>
-      <h2 class="pfe-jump-links-panel__section" id="pfe-dropdown"><a href="../elements/pfe-dropdown/demo">Dropdown</a></h2>
+      <h2><a href="../elements/pfe-dropdown/demo">Dropdown</a></h2>
       <p>Dropdown element for PatternFly Elements</p>
       <!--pfe-cta><a
             href="../storybook?path=/story/dropdown--pfe-dropdown">Storybook</a></pfe-cta-->
@@ -260,7 +227,7 @@
           <img src="/elements/pfe-health-index/health-index--screenshot.png" style="max-height: 200px" alt="">
         </a>
       </pfe-card>
-      <h2 class="pfe-jump-links-panel__section" id="pfe-health-index"><a href="../elements/pfe-health-index/demo">Health index</a></h2>
+      <h2><a href="../elements/pfe-health-index/demo">Health index</a></h2>
       <p>Health index for PatternFly Elements</p>
       <!--pfe-cta><a
             href="../storybook?path=/story/health index--pfe-health-index">Storybook</a></pfe-cta-->
@@ -273,7 +240,7 @@
           <img src="/elements/pfe-icon/icon--screenshot.png" style="max-height: 200px" alt="">
         </a>
       </pfe-card>
-      <h2 class="pfe-jump-links-panel__section" id="pfe-icon"><a href="../elements/pfe-icon/demo">Icon</a></h2>
+      <h2><a href="../elements/pfe-icon/demo">Icon</a></h2>
       <p>Icon element for PatternFly Elements</p>
       <!--pfe-cta><a
             href="../storybook?path=/story/icon--pfe-icon">Storybook</a></pfe-cta-->
@@ -286,7 +253,7 @@
           <img src="/elements/pfe-icon-panel/icon-panel--screenshot.png" style="max-height: 200px" alt="">
         </a>
       </pfe-card>
-      <h2 class="pfe-jump-links-panel__section" id="pfe-icon-panel"><a href="../elements/pfe-icon-panel/demo">Icon panel</a></h2>
+      <h2><a href="../elements/pfe-icon-panel/demo">Icon panel</a></h2>
       <p>Icon panel for PatternFly Elements</p>
       <!--pfe-cta><a
             href="../storybook?path=/story/icon panel--pfe-icon-panel">Storybook</a></pfe-cta-->
@@ -299,7 +266,7 @@
           <img src="/elements/pfe-jump-links/jump-links.svg" style="max-height: 200px" alt="">
         </a>
       </pfe-card>
-      <h2 class="pfe-jump-links-panel__section" id="pfe-jump-links"><a href="../elements/pfe-jump-links/demo">Jump links</a></h2>
+      <h2><a href="../elements/pfe-jump-links/demo">Jump links</a></h2>
       <p>Jump links element for PatternFly Elements</p>
       <!--pfe-cta><a
             href="../storybook?path=/story/jump links--pfe-jump-links">Storybook</a></pfe-cta-->
@@ -312,7 +279,7 @@
           <img src="/elements/pfe-markdown/markdown--screenshot.png" style="max-height: 200px" alt="">
         </a>
       </pfe-card>
-      <h2 class="pfe-jump-links-panel__section" id="pfe-markdown"><a href="../elements/pfe-markdown/demo">Markdown</a></h2>
+      <h2><a href="../elements/pfe-markdown/demo">Markdown</a></h2>
       <p>Markdown element for PatternFly Elements</p>
       <!--pfe-cta><a
             href="../storybook?path=/story/markdown--pfe-markdown">Storybook</a></pfe-cta-->
@@ -325,7 +292,7 @@
           <img src="/elements/pfe-modal/modal.svg" style="max-height: 200px" alt="">
         </a>
       </pfe-card>
-      <h2 class="pfe-jump-links-panel__section" id="pfe-modal"><a href="../elements/pfe-modal/demo">Modal</a></h2>
+      <h2><a href="../elements/pfe-modal/demo">Modal</a></h2>
       <p>Modal element for PatternFly Elements</p>
       <!--pfe-cta><a
             href="../storybook?path=/story/modal--pfe-modal">Storybook</a></pfe-cta-->
@@ -333,12 +300,12 @@
   
 				
     <pfe-card color="lightest" style="padding: 0">
-      <pfe-card border color="lightest" size="small" style="min-height: 240px; justify-content: center;">
+      <pfe-card border color="lighter" size="small" style="min-height: 240px; justify-content: center;">
         <a class="img-link" href="../elements/pfe-navigation/demo">
-          <img src="/elements/pfe-navigation/navigation.svg" style="max-height: 200px" alt="">
-        </a>
-      </pfe-card>
-      <h2 class="pfe-jump-links-panel__section" id="pfe-navigation"><a href="../elements/pfe-navigation/demo">Navigation</a></h2>
+          <img src="/brand/rh-icon-website.svg" style="max-width: 100px" alt="">
+        </a>
+      </pfe-card>
+      <h2><a href="../elements/pfe-navigation/demo">Navigation</a></h2>
       <p>Navigation element for PatternFly Elements</p>
       <!--pfe-cta><a
             href="../storybook?path=/story/navigation--pfe-navigation">Storybook</a></pfe-cta-->
@@ -351,7 +318,7 @@
           <img src="/elements/pfe-number/number--screenshot.png" style="max-height: 200px" alt="">
         </a>
       </pfe-card>
-      <h2 class="pfe-jump-links-panel__section" id="pfe-number"><a href="../elements/pfe-number/demo">Number</a></h2>
+      <h2><a href="../elements/pfe-number/demo">Number</a></h2>
       <p>Number formatting for PatternFly Elements</p>
       <!--pfe-cta><a
             href="../storybook?path=/story/number--pfe-number">Storybook</a></pfe-cta-->
@@ -364,7 +331,7 @@
           <img src="/elements/pfe-page-status/page-status--screenshot.png" style="max-height: 200px" alt="">
         </a>
       </pfe-card>
-      <h2 class="pfe-jump-links-panel__section" id="pfe-page-status"><a href="../elements/pfe-page-status/demo">Page status</a></h2>
+      <h2><a href="../elements/pfe-page-status/demo">Page status</a></h2>
       <p>Page element for PatternFly Elements</p>
       <!--pfe-cta><a
             href="../storybook?path=/story/page status--pfe-page-status">Storybook</a></pfe-cta-->
@@ -377,7 +344,7 @@
           <img src="/elements/pfe-progress-indicator/progress-indicator--screenshot.png" style="max-height: 200px" alt="">
         </a>
       </pfe-card>
-      <h2 class="pfe-jump-links-panel__section" id="pfe-progress-indicator"><a href="../elements/pfe-progress-indicator/demo">Progress indicator</a></h2>
+      <h2><a href="../elements/pfe-progress-indicator/demo">Progress indicator</a></h2>
       <p>Progress element for PatternFly Elements</p>
       <!--pfe-cta><a
             href="../storybook?path=/story/progress indicator--pfe-progress-indicator">Storybook</a></pfe-cta-->
@@ -390,7 +357,7 @@
           <img src="/elements/pfe-select/select--screenshot.png" style="max-height: 200px" alt="">
         </a>
       </pfe-card>
-      <h2 class="pfe-jump-links-panel__section" id="pfe-select"><a href="../elements/pfe-select/demo">Select</a></h2>
+      <h2><a href="../elements/pfe-select/demo">Select</a></h2>
       <p>Select element for PatternFly Elements</p>
       <!--pfe-cta><a
             href="../storybook?path=/story/select--pfe-select">Storybook</a></pfe-cta-->
@@ -403,7 +370,7 @@
           <img src="/elements/pfe-styles/styles--screenshot.png" style="max-height: 200px" alt="">
         </a>
       </pfe-card>
-      <h2 class="pfe-jump-links-panel__section" id="pfe-styles"><a href="../elements/pfe-styles/demo">Styles</a></h2>
+      <h2><a href="../elements/pfe-styles/demo">Styles</a></h2>
       <p>Helper classes for PatternFly Elements</p>
       <!--pfe-cta><a
             href="../storybook?path=/story/styles--pfe-styles">Storybook</a></pfe-cta-->
@@ -416,7 +383,7 @@
           <img src="/elements/pfe-tabs/tabs.svg" style="max-height: 200px" alt="">
         </a>
       </pfe-card>
-      <h2 class="pfe-jump-links-panel__section" id="pfe-tabs"><a href="../elements/pfe-tabs/demo">Tabs</a></h2>
+      <h2><a href="../elements/pfe-tabs/demo">Tabs</a></h2>
       <p>Tabs for PatternFly Elements</p>
       <!--pfe-cta><a
             href="../storybook?path=/story/tabs--pfe-tabs">Storybook</a></pfe-cta-->
@@ -429,7 +396,7 @@
           <img src="/elements/pfe-toast/toast--screenshot.png" style="max-height: 200px" alt="">
         </a>
       </pfe-card>
-      <h2 class="pfe-jump-links-panel__section" id="pfe-toast"><a href="../elements/pfe-toast/demo">Toast</a></h2>
+      <h2><a href="../elements/pfe-toast/demo">Toast</a></h2>
       <p>Toast element for PatternFly Elements</p>
       <!--pfe-cta><a
             href="../storybook?path=/story/toast--pfe-toast">Storybook</a></pfe-cta-->
@@ -442,7 +409,7 @@
           <img src="/elements/pfelement/pfe-icon-blue-shaded.svg" style="max-height: 200px" alt="">
         </a>
       </pfe-card>
-      <h2 class="pfe-jump-links-panel__section" id="pfelement"><a href="../elements/pfelement/demo">Base Class</a></h2>
+      <h2><a href="../elements/pfelement/demo">Base Class</a></h2>
       <p>Base class for PatternFly Elements</p>
       <!--pfe-cta><a
             href="../storybook?path=/story/base class--pfelement">Storybook</a></pfe-cta-->
@@ -468,7 +435,7 @@
 | [pfe-accordion](../elements/pfe-accordion/src/pfe-accordion.js#L195) | 195 | Deprecated in 1.0
 | [pfe-accordion](../elements/pfe-accordion/src/pfe-accordion.js#L427) | 427 | Deprecated pfe-id in 1.0
 | [pfe-accordion](../elements/pfe-accordion/src/pfe-accordion.js#L546) | 546 | Deprecated pfe-id in 1.0
-| [pfe-autocomplete](../elements/pfe-autocomplete/src/pfe-autocomplete.js#L82) | 82 | Confirm this is translatable
+| [pfe-autocomplete](../elements/pfe-autocomplete/src/pfe-autocomplete.js#L86) | 86 | Confirm this is translatable
 | [pfe-avatar](../elements/pfe-avatar/src/pfe-avatar.js#L29) | 29 | Deprecated pfe-name in 1.0
 | [pfe-avatar](../elements/pfe-avatar/src/pfe-avatar.js#L34) | 34 | Deprecated pfe-src in 1.0
 | [pfe-avatar](../elements/pfe-avatar/src/pfe-avatar.js#L39) | 39 | Deprecated pfe-pattern in 1.0
@@ -505,6 +472,17 @@
 | [pfe-jump-links-nav](../elements/pfe-jump-links/src/pfe-jump-links-nav.js#L300) | 300 | Is this doing anything?
 | [pfe-jump-links](../elements/pfe-jump-links/src/pfe-jump-links.js#L6) | 6 | Deprecate the parent wrapper?
 | [pfe-markdown](../elements/pfe-markdown/src/pfe-markdown.js#L64) | 64 | when we stop supporting IE11, the need to disconnect and
+| [pfe-navigation](../elements/pfe-navigation/src/pfe-navigation.js#L215) | 215 | Remove all listeners to be thorough!
+| [pfe-navigation](../elements/pfe-navigation/src/pfe-navigation.js#L236) | 236 | change anon function to be a property on the object so we can refer to it when we add the listener and remove it
+| [pfe-navigation](../elements/pfe-navigation/src/pfe-navigation.js#L296) | 296 | decide if we should keep this debug feature in final product
+| [pfe-navigation](../elements/pfe-navigation/src/pfe-navigation.js#L767) | 767 | processLightDom seems to be firing twice, need to look into this and see whether that is okay or if it needs to be fixed, seems like it is not a good thing but not sure if it is avoidable or not
+| [pfe-navigation](../elements/pfe-navigation/src/pfe-navigation.js#L829) | 829 | change anon function to be a property on the object so we can refer to it when we add the listener and remove it
+| [pfe-navigation](../elements/pfe-navigation/src/pfe-navigation.js#L841) | 841 | look into only replacing markup that changed via mutationList
+| [pfe-navigation](../elements/pfe-navigation/src/pfe-navigation.js#L842) | 842 | Clone Node breaks event listeners, might need to think on this, we'll need to be able to maintain the lightDOM
+| [pfe-navigation](../elements/pfe-navigation/src/pfe-navigation.js#L1086) | 1086 | Process custom dropdowns for menus, need to figure out how that'll work
+| [pfe-navigation](../elements/pfe-navigation/src/pfe-navigation.js#L1111) | 1111 | /bug: figure out why this event listener only fires once you have tabbed into the menu but not if you have just clicked open menu items with a mouse click on Firefox - functions properly on Chrome
+| [pfe-navigation](../elements/pfe-navigation/src/pfe-navigation.js#L1214) | 1214 | if Search isn't present, check for custom links, if that isn't present use All Red Hat
+| [pfe-navigation](../elements/pfe-navigation/src/pfe-navigation.js#L1396) | 1396 | add || keycode number
 | [pfe-page-status](../elements/pfe-page-status/src/pfe-page-status.js#L39) | 39 | Deprecated in 1.0
 | [pfe-progress-indicator](../elements/pfe-progress-indicator/src/pfe-progress-indicator.js#L26) | 26 | Deprecated in 1.0
 | [pfe-select](../elements/pfe-select/src/pfe-select.js#L19) | 19 | Do we need to rename this to remove the prefix?
@@ -544,15 +522,6 @@
 | [pfe-cta](../elements/pfe-cta/src/polyfills--pfe-cta.js#L1) | 1 | Object.prototype.assign()
 | [pfe-dropdown](../elements/pfe-dropdown/src/pfe-dropdown.js#L4) | 4 | Element.closest
 | [pfe-dropdown](../elements/pfe-dropdown/src/pfe-dropdown.js#L17) | 17 | Element.matches
-<<<<<<< HEAD
-| [pfe-modal](../elements/pfe-modal/src/polyfills--pfe-modal.js#L1) | 1 | String.prototype.startsWith
-=======
-| [pfe-navigation](../elements/pfe-navigation/src/polyfills--pfe-navigation.js#L1) | 1 | Array.prototype.filter
-| [pfe-navigation](../elements/pfe-navigation/src/polyfills--pfe-navigation.js#L42) | 42 | Element.prototype.matches
-| [pfe-navigation](../elements/pfe-navigation/src/polyfills--pfe-navigation.js#L48) | 48 | Element.prototype.closest
-| [pfe-navigation](../elements/pfe-navigation/src/polyfills--pfe-navigation.js#L62) | 62 | Array.prototype.includes
-| [pfe-navigation](../elements/pfe-navigation/src/polyfills--pfe-navigation.js#L114) | 114 | Event.prototype.path
->>>>>>> 6c4ae734
 | [pfe-number](../elements/pfe-number/src/polyfills--pfe-number.js#L1) | 1 | isNaN, non-mutating polyfill for IE11
 | [pfe-select](../elements/pfe-select/src/polyfills--pfe-select.js#L1) | 1 | Object.assign, for IE11
 | [pfe-tabs](../elements/pfe-tabs/src/polyfills--pfe-tabs.js#L1) | 1 | Array.prototype.find
@@ -566,28 +535,4 @@
   </pfe-band>
 </body>
 
-<<<<<<< HEAD
-### TODOs
-| Filename | line # | TODO
-|:------|:------:|:------
-| [pfe-jump-links](../elements/pfe-jump-links/src/pfe-jump-links.js#L139) | 139 | 
-| [pfe-markdown](../elements/pfe-markdown/src/pfe-markdown.js#L49) | 49 | when we stop supporting IE11, the need to disconnect and
-| [pfe-navigation](../elements/pfe-navigation/src/pfe-navigation.js#L203) | 203 | Remove all listeners to be thorough!
-| [pfe-navigation](../elements/pfe-navigation/src/pfe-navigation.js#L223) | 223 | change anon function to be a property on the object so we can refer to it when we add the listener and remove it
-| [pfe-navigation](../elements/pfe-navigation/src/pfe-navigation.js#L283) | 283 | decide if we should keep this debug feature in final product
-| [pfe-navigation](../elements/pfe-navigation/src/pfe-navigation.js#L743) | 743 | processLightDom seems to be firing twice, need to look into this and see whether that is okay or if it needs to be fixed, seems like it is not a good thing but not sure if it is avoidable or not
-| [pfe-navigation](../elements/pfe-navigation/src/pfe-navigation.js#L805) | 805 | change anon function to be a property on the object so we can refer to it when we add the listener and remove it
-| [pfe-navigation](../elements/pfe-navigation/src/pfe-navigation.js#L817) | 817 | look into only replacing markup that changed via mutationList
-| [pfe-navigation](../elements/pfe-navigation/src/pfe-navigation.js#L818) | 818 | Clone Node breaks event listeners, might need to think on this, we'll need to be able to maintain the lightDOM
-| [pfe-navigation](../elements/pfe-navigation/src/pfe-navigation.js#L978) | 978 | Process custom dropdowns for menus, need to figure out how that'll work
-| [pfe-navigation](../elements/pfe-navigation/src/pfe-navigation.js#L1002) | 1002 | /bug: figure out why this event listener only fires once you have tabbed into the menu but not if you have just clicked open menu items with a mouse click on Firefox - functions properly on Chrome
-| [pfe-navigation](../elements/pfe-navigation/src/pfe-navigation.js#L1086) | 1086 | if Search isn't present, check for custom links, if that isn't present use All Red Hat
-| [pfelement](../elements/pfelement/src/pfelement.js#L82) | 82 | update this to use :defined?
-| [pfelement](../elements/pfelement/src/pfelement.js#L174) | 174 | maybe we should use just the attribute instead of the class?
-| [pfelement](../elements/pfelement/src/pfelement.js#L371) | 371 | This is a duplicate function to cssVariable above, combine them</div>
-            </pfe-markdown>
-        </pfe-band>
-    </body>
-=======
->>>>>>> 6c4ae734
 </html>