{
  "name": "@patternfly/patternfly-elements",
  "description": "Monorepo for the PatternFly Elements project.",
  "keywords": [
    "web-components",
    "html"
  ],
  "repository": {
    "type": "git",
    "url": "github:patternfly/patternfly-elements"
  },
  "scripts": {
    "start": "spandx",
    "lerna": "lerna",
    "test": "bash scripts/test.sh",
    "dev": "bash scripts/dev.sh",
    "watch": "bash scripts/watch.sh",
    "prebuild": "npm run doc-listing-inject",
    "build": "bash scripts/build.sh",
    "clean": "rm -rf node_modules package-lock.json elements/*/{node_modules,package-lock.json,_temp} test/vrt-snapshots",
    "bootstrap": "lerna bootstrap --hoist",
    "deploy-docs": "bash scripts/deploy-docs.sh",
<<<<<<< HEAD
    "release": "standard-version --prerelease && bash scripts/release.sh",
    "postinstall": "npm run bootstrap && npm run build",
=======
    "release": "bash scripts/release.sh",
    "postinstall": "npm run bootstrap",
>>>>>>> 1c724bbb
    "test-suite-inject": "node scripts/test-suite-inject.js",
    "doc-listing-inject": "npm run leftover-check && node scripts/doc-listing-inject.js",
    "license-update": "node scripts/license-update.js",
    "storybook": "start-storybook -c .storybook -p 9001 -s ./elements --quiet",
    "build-storybook": "build-storybook -c .storybook -o storybook",
    "gh-pages-storybook": "storybook-to-ghpages",
    "deploy-storybook": "npm run build-storybook && npm run gh-pages-storybook",
    "new": "cd elements && yo --no-insight --no-update-notifier ../generators/element --type=pfelement && npm run post-new",
    "post-new": "npm run test-suite-inject && npm run doc-listing-inject && npm run bootstrap",
    "leftover-check": "bash scripts/leftover-check.sh",
<<<<<<< HEAD
    "demo": "npm run build && npm run start",
    "live-demo": "npm-run-all --parallel dev start",
    "foo": "standard-version --prerelease"
=======
    "demo": "bash scripts/demo.sh",
    "live-demo": "bash scripts/demo.sh --watch",
    "pr": "node scripts/open-pr.js",
    "e2e": "wdio wdio.conf.js"
>>>>>>> 1c724bbb
  },
  "husky": {
    "hooks": {
      "pre-commit": "npm run test-suite-inject > /dev/null && pretty-quick --staged",
      "post-checkout": "npm run leftover-check"
    }
  },
  "devDependencies": {
    "@babel/core": "^7.8.3",
    "@polymer/iron-test-helpers": "^3.0.1",
    "@storybook/addon-actions": "^5.3.8",
    "@storybook/addon-backgrounds": "^5.3.8",
    "@storybook/addon-knobs": "^6.1.9",
    "@storybook/addon-notes": "^5.3.8",
    "@storybook/addon-viewport": "^6.0.26",
    "@storybook/cli": "^5.3.8",
    "@storybook/polymer": "^5.3.8",
    "@storybook/storybook-deployer": "^2.8.1",
    "@wdio/browserstack-service": "^6.1.10",
    "@wdio/cli": "^6.1.12",
    "@wdio/local-runner": "^6.1.12",
    "@wdio/mocha-framework": "^6.1.8",
    "@wdio/spec-reporter": "^6.1.12",
    "@wdio/sync": "^6.1.8",
    "@webcomponents/webcomponentsjs": "^2.4.1",
    "autoprefixer": "^9.7.4",
    "babel-cli": "^6.24.1",
    "babel-core": "^6.26.3",
    "babel-loader": "^8.0.5",
    "babel-plugin-external-helpers": "^6.22.0",
    "babel-plugin-transform-es2015-modules-umd": "^6.24.1",
    "babel-plugin-transform-object-rest-spread": "^6.26.0",
    "babel-preset-env": "^1.7.0",
    "babel-standalone": "^6.26.0",
    "browser-sync": "^2.24.6",
    "chalk": "^4.1.0",
    "chromedriver": "^87.0.0",
    "clean-html": "^1.5.0",
    "compression": "^1.7.4",
    "css-scss": "^0.1.1",
    "decomment": "^0.9.1",
    "del": "^3.0.0",
    "dialog-polyfill": "^0.4.10",
    "dotenv": "^8.2.0",
    "ghp": "^1.3.1",
    "git-branch": "^2.0.1",
    "glob": "^7.1.6",
    "global": "^4.4.0",
    "gulp": "^4.0.2",
    "gulp-babel": "^8.0.0",
    "gulp-banner": "^0.1.3",
    "gulp-clean": "^0.4.0",
    "gulp-clean-css": "^4.2.0",
    "gulp-if": "^3.0.0",
    "gulp-match": "^1.1.0",
    "gulp-postcss": "^8.0.0",
    "gulp-rename": "^2.0.0",
    "gulp-replace": "^1.0.0",
    "gulp-sass": "^4.0.2",
    "gulp-sass-globbing": "^0.0.2",
    "gulp-shell": "^0.6.5",
    "gulp-sourcemaps": "^2.6.4",
    "gulp-strip-css-comments": "^2.0.0",
    "gulp-svg-sprite": "^1.4.0",
    "gulp-trim": "^1.0.2",
    "gulp-uglify": "^3.0.1",
    "http-server": "^0.12.3",
    "husky": "^4.3.0",
    "inquirer": "^7.2.0",
    "leasot": "^9.3.1",
    "lerna": "^3.20.2",
    "lit-html": "^1.1.2",
    "lodash": "^4.17.15",
    "lodash.clonedeep": "^4.5.0",
    "lodash.template": "^4.5.0",
    "lorem-ipsum": "^2.0.3",
    "merge-stream": "^2.0.0",
    "node-sass": "^4.13.1",
    "npm-run-all": "^4.1.5",
    "opn": "^6.0.0",
    "polymer-webpack-loader": "^2.0.3",
    "postcss-custom-properties": "^10.0.0",
    "prettier": "^1.19.1",
    "pretty-quick": "^2.0.2",
    "react": "^16.13.1",
    "react-dom": "^16.13.1",
    "requirejs": "^2.3.5",
    "rollup": "^1.32.1",
    "rollup-plugin-babel": "^3.0.7",
    "rollup-plugin-commonjs": "^9.3.4",
    "rollup-plugin-node-resolve": "^3.3.0",
    "rollup-plugin-re": "^1.0.7",
    "rollup-plugin-terser": "^4.0.2",
    "rollup-plugin-uglify": "^6.0.4",
    "sassdoc": "^2.7.3",
    "shelljs": "^0.8.4",
    "spandx": "^2.0.1",
    "standard-version": "^7.1.0",
    "strip-css-comments": "^3.0.0",
    "through2": "^3.0.1",
    "trim": "1.0.0",
    "util": "^0.12.1",
    "vue": "^2.6.11",
    "wct-browser-legacy": "^1.0.2",
    "wdio-image-comparison-service": "^1.14.0",
    "web-component-tester": "^6.9.2",
    "whatwg-fetch": "^3.0.0",
    "yargs": "^16.0.3",
    "yeoman-generator": "^4.4.0",
    "yo": "^1.8.5",
    "yosay": "^2.0.2"
  },
  "dependencies": {
    "gh-pages": "^2.2.0"
  },
  "private": true
}<|MERGE_RESOLUTION|>--- conflicted
+++ resolved
@@ -20,13 +20,8 @@
     "clean": "rm -rf node_modules package-lock.json elements/*/{node_modules,package-lock.json,_temp} test/vrt-snapshots",
     "bootstrap": "lerna bootstrap --hoist",
     "deploy-docs": "bash scripts/deploy-docs.sh",
-<<<<<<< HEAD
-    "release": "standard-version --prerelease && bash scripts/release.sh",
+    "release": "standard-version && bash scripts/release.sh",
     "postinstall": "npm run bootstrap && npm run build",
-=======
-    "release": "bash scripts/release.sh",
-    "postinstall": "npm run bootstrap",
->>>>>>> 1c724bbb
     "test-suite-inject": "node scripts/test-suite-inject.js",
     "doc-listing-inject": "npm run leftover-check && node scripts/doc-listing-inject.js",
     "license-update": "node scripts/license-update.js",
@@ -37,16 +32,10 @@
     "new": "cd elements && yo --no-insight --no-update-notifier ../generators/element --type=pfelement && npm run post-new",
     "post-new": "npm run test-suite-inject && npm run doc-listing-inject && npm run bootstrap",
     "leftover-check": "bash scripts/leftover-check.sh",
-<<<<<<< HEAD
     "demo": "npm run build && npm run start",
     "live-demo": "npm-run-all --parallel dev start",
-    "foo": "standard-version --prerelease"
-=======
-    "demo": "bash scripts/demo.sh",
-    "live-demo": "bash scripts/demo.sh --watch",
     "pr": "node scripts/open-pr.js",
     "e2e": "wdio wdio.conf.js"
->>>>>>> 1c724bbb
   },
   "husky": {
     "hooks": {
