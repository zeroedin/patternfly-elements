# This workflow will automatically move cards
# in the project board to reflect that status
# of an issue or PR.
name: Update cards on project board

on:
  issues:
    types: [labeled, unlabeled]
  pull_request:
    types: [labeled, unlabeled]
<<<<<<< HEAD
env:
  GITHUB_TOKEN: ${{ secrets.GITHUB_TOKEN }}
  GITHUB_PROJECT_URL: https://github.com/orgs/github/projects/2
=======

env:
  GITHUB_TOKEN: ${{ secrets.GITHUB_TOKEN }}
  GITHUB_PROJECT_URL: https://github.com/orgs/github/projects/2

>>>>>>> 4454e838
jobs:
  project_board:
    name: Move cards in the project board according to label
    runs-on: ubuntu-latest
    if: contains(github.event.*.state, 'open')
    steps:
      - name: Move to backlog
        uses: takanabe/github-actions-automate-projects@v0.0.1
        if: contains(github.event.*.labels.*.name, 'discovery')
        env:
          GITHUB_PROJECT_COLUMN_NAME: Backlog
      - name: Move to hold
        uses: takanabe/github-actions-automate-projects@v0.0.1
        if: |
          contains(github.event.*.labels.*.name, 'blocked') ||
          contains(github.event.*.labels.*.name, 'on hold')
        env:
          GITHUB_PROJECT_COLUMN_NAME: On hold
      - name: Ready for code review
        uses: takanabe/github-actions-automate-projects@v0.0.1
        if: |
          contains(github.event.*.labels.*.name, 'needs: code review')
        env:
          GITHUB_PROJECT_COLUMN_NAME: Code review
      - name: Move to testing
        uses: takanabe/github-actions-automate-projects@v0.0.1
        if: |
<<<<<<< HEAD
          contains(github.event.*.labels.*.name, 'needs: browser testing') ||
          contains(github.event.*.labels.*.name, 'needs: branch testing')
=======
          contains(github.event.*.labels.*.name, 'ready: browser testing') ||
          contains(github.event.*.labels.*.name, 'ready: branch testing')
>>>>>>> 4454e838
        env:
          GITHUB_PROJECT_COLUMN_NAME: Testing
      - name: Ready to merge
        uses: takanabe/github-actions-automate-projects@v0.0.1
        if: contains(github.event.*.labels.*.name, 'ready for merge')
        env:
          GITHUB_PROJECT_COLUMN_NAME: Ready for merge?<|MERGE_RESOLUTION|>--- conflicted
+++ resolved
@@ -8,17 +8,11 @@
     types: [labeled, unlabeled]
   pull_request:
     types: [labeled, unlabeled]
-<<<<<<< HEAD
-env:
-  GITHUB_TOKEN: ${{ secrets.GITHUB_TOKEN }}
-  GITHUB_PROJECT_URL: https://github.com/orgs/github/projects/2
-=======
 
 env:
   GITHUB_TOKEN: ${{ secrets.GITHUB_TOKEN }}
   GITHUB_PROJECT_URL: https://github.com/orgs/github/projects/2
 
->>>>>>> 4454e838
 jobs:
   project_board:
     name: Move cards in the project board according to label
@@ -46,13 +40,8 @@
       - name: Move to testing
         uses: takanabe/github-actions-automate-projects@v0.0.1
         if: |
-<<<<<<< HEAD
-          contains(github.event.*.labels.*.name, 'needs: browser testing') ||
-          contains(github.event.*.labels.*.name, 'needs: branch testing')
-=======
           contains(github.event.*.labels.*.name, 'ready: browser testing') ||
           contains(github.event.*.labels.*.name, 'ready: branch testing')
->>>>>>> 4454e838
         env:
           GITHUB_PROJECT_COLUMN_NAME: Testing
       - name: Ready to merge
