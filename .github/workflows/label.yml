--- conflicted
+++ resolved
@@ -4,11 +4,6 @@
 
 on:
   pull_request:
-<<<<<<< HEAD
-    types: [opened, convert_to_draft, ready_for_review]
-  pull_request_review:
-    types: [submitted]
-=======
     types: [opened, synchronize]
     # paths:
     #   - elements/*/demo/*
@@ -25,7 +20,6 @@
     #   - .github/**/*
     #   - ./.*
     #   - ./*.{js,json,yml}
->>>>>>> 4454e838
 
 env:
   TOKEN: "${{ secrets.GITHUB_TOKEN }}"
@@ -39,15 +33,11 @@
     steps:
       - uses: actions/labeler@v3
         with:
-<<<<<<< HEAD
-          repo-token: "${{ env.TOKEN }}"
-=======
           repo-token: ${{ env.TOKEN }}
 
   in-progress:
     name: Flag a PR as work-in-progress if in draft
     runs-on: ubuntu-latest
->>>>>>> 4454e838
 
     steps:
       - name: Flag work in progress
@@ -58,14 +48,11 @@
         uses: actions-ecosystem/action-add-labels@v1
         with:
           github_token: ${{ env.TOKEN }}
-<<<<<<< HEAD
-          labels: ready to merge
+          labels: work in progress
 
       - name: Flag work in progress
         if: github.event.pull_request.draft == true
         uses: actions-ecosystem/action-add-labels@v1
         with:
           github_token: ${{ env.TOKEN }}
-=======
->>>>>>> 4454e838
           labels: work in progress