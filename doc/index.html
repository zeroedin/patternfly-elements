<!DOCTYPE html>
<html>
    <head>
<<<<<<< HEAD
        <title>PatternFly Elements</title>
        <meta charset="utf-8">
        <meta name="viewport" content="width=device-width, minimum-scale=1.0, initial-scale=1.0, user-scalable=yes">
=======
        <meta charset="utf-8" />
        <meta name="viewport" content="width=device-width" />
        <title>PatternFly Elements</title>
>>>>>>> 34a6a673

        <link href="../elements/pfelement/pfelement.min.css" rel="stylesheet">
    </head>
    <body>
        <h1>Demos</h1>
        <ul id="demos">
					<li><a href="../elements/pfe-accordion/demo">pfe-accordion</a></li>
					<li><a href="../elements/pfe-autocomplete/demo">pfe-autocomplete</a></li>
<<<<<<< HEAD
					<li><a href="../elements/pfe-card/demo">pfe-card</a></li>
=======
					<li><a href="../elements/pfe-avatar/demo">pfe-avatar</a></li>
					<li><a href="../elements/pfe-band/demo">pfe-band</a></li>
					<li><a href="../elements/pfe-card/demo">pfe-card</a></li>
					<li><a href="../elements/pfe-content-set/demo">pfe-content-set</a></li>
>>>>>>> 34a6a673
					<li><a href="../elements/pfe-cta/demo">pfe-cta</a></li>
					<li><a href="../elements/pfe-datetime/demo">pfe-datetime</a></li>
					<li><a href="../elements/pfe-health-index/demo">pfe-health-index</a></li>
					<li><a href="../elements/pfe-icon/demo">pfe-icon</a></li>
					<li><a href="../elements/pfe-icon-panel/demo">pfe-icon-panel</a></li>
					<li><a href="../elements/pfe-layouts/demo">pfe-layouts</a></li>
					<li><a href="../elements/pfe-number/demo">pfe-number</a></li>
					<li><a href="../elements/pfe-tabs/demo">pfe-tabs</a></li>
				</ul>
    </body>
</html><|MERGE_RESOLUTION|>--- conflicted
+++ resolved
@@ -1,15 +1,9 @@
 <!DOCTYPE html>
 <html>
     <head>
-<<<<<<< HEAD
         <title>PatternFly Elements</title>
         <meta charset="utf-8">
         <meta name="viewport" content="width=device-width, minimum-scale=1.0, initial-scale=1.0, user-scalable=yes">
-=======
-        <meta charset="utf-8" />
-        <meta name="viewport" content="width=device-width" />
-        <title>PatternFly Elements</title>
->>>>>>> 34a6a673
 
         <link href="../elements/pfelement/pfelement.min.css" rel="stylesheet">
     </head>
@@ -18,14 +12,10 @@
         <ul id="demos">
 					<li><a href="../elements/pfe-accordion/demo">pfe-accordion</a></li>
 					<li><a href="../elements/pfe-autocomplete/demo">pfe-autocomplete</a></li>
-<<<<<<< HEAD
-					<li><a href="../elements/pfe-card/demo">pfe-card</a></li>
-=======
 					<li><a href="../elements/pfe-avatar/demo">pfe-avatar</a></li>
 					<li><a href="../elements/pfe-band/demo">pfe-band</a></li>
 					<li><a href="../elements/pfe-card/demo">pfe-card</a></li>
 					<li><a href="../elements/pfe-content-set/demo">pfe-content-set</a></li>
->>>>>>> 34a6a673
 					<li><a href="../elements/pfe-cta/demo">pfe-cta</a></li>
 					<li><a href="../elements/pfe-datetime/demo">pfe-datetime</a></li>
 					<li><a href="../elements/pfe-health-index/demo">pfe-health-index</a></li>
