--- conflicted
+++ resolved
@@ -1,15 +1,5 @@
 {
   "lerna": "2.5.1",
-<<<<<<< HEAD
-  "packages": ["elements/*"],
-  "version": "1.0.0-prerelease.56",
-  "ignoreChanges": ["elements/*/dist/**/*"],
-  "command": {
-    "publish": {
-      "conventionalCommits": true
-    }
-  }
-=======
   "packages": [
     "elements/*"
   ],
@@ -17,5 +7,4 @@
   "ignoreChanges": [
     "elements/*/dist/**/*"
   ]
->>>>>>> 4454e838
 }