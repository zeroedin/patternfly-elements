## Prerelease 49 ( TBD )

<<<<<<< HEAD
- [7fe6014](https://github.com/patternfly/patternfly-elements/commit/7fe60149d05ec984e4411a73cf2e1f8185a2df98) fix: Update pfe-tabs demo page with better header examples; add CSS so that short tab-panels are still at least as tall as the tab headers.
- [](https://github.com/patternfly/patternfly-elements/commit/) feat: Add support for empty local variables
=======
- [b1e69ee](https://github.com/patternfly/patternfly-elements/commit/b1e69ee03f5a56a64c5f57dbc8327e8a2430f0fc) feat: pfe-dropdown (#668)
-[]() fix: Update pfe-tabs demo page with better header examples; add CSS so that short tab-panels are still at least as tall as the tab headers.
>>>>>>> 26139b55

## Prerelease 48 ( 2020-05-19 )

- [b1e546b](https://github.com/patternfly/patternfly-elements/commit/b1e546bfa98254eaaebb1a537065288bdcf1704f) feat: pfe-datetime adding time zone attribute #881
- [a43a44a](https://github.com/patternfly/patternfly-elements/commit/a43a44a585a061694631f13d06b3302cae1e24a2) fix: pfe-card header and footer slot issues (#861)
- [4b2eae1](https://github.com/patternfly/patternfly-elements/commit/4b2eae1e9274986dee64e06d61cef7a7a4b9640f) feat: Add ability to demo individual components using `demo` and `live-demo` scripts (#868)

## Prerelease 47 ( 2020-05-14 )

- [0323eab](https://github.com/patternfly/patternfly-elements/commit/0323eab2d9dd944cb51dee263056566fe1a14a57) fix: pfe-navigtation-item shouldn't add duplicative event listeners #870

## Prerelease 46 ( 2020-05-12 )

- [27fee5f](https://github.com/patternfly/patternfly-elements/commit/27fee5f5c5eb021ac126f3767dd0299f5cda8231) fix: pfe-tabs check for tagName on addedNode mutation before continuing
- [2c950b0](https://github.com/patternfly/patternfly-elements/commit/2c950b08f7638787df50aa5ee6738f1205ea3a9d) fix: Add clearfix within tab and accordion panels
- [96f0a1b](https://github.com/patternfly/patternfly-elements/commit/96f0a1bdf9c758650e02b20a63ee3fb2fcf11bc9) feat: Add border to the card component
- [f392a0f](https://github.com/patternfly/patternfly-elements/commit/f392a0f0eeac3b0379794eff4a1b2946e10e883a) fix: Generator needs to convert slot-name to camelCase in js file if dash exists
- [6eed4c3](https://github.com/patternfly/patternfly-elements/commit/6eed4c3dae562e20c12879b2790cb68031e8975e) fix: adjust arrow spacing & alignment on pfe-cta
- [b342693](https://github.com/patternfly/patternfly-elements/commit/b342693b66a7322e5186606b212c9088584354b6) fix: Move max-width:100px to icon triggers

## Prerelease 45 ( 2020-04-27 )

- [8dbea7b](https://github.com/patternfly/patternfly-elements/commit/8dbea7b5fbd94614d89828c27afafdcc287f016f) fix: typo in pfe-icon README (#840)
- [7246607](https://github.com/patternfly/patternfly-elements/commit/7246607bcae3aaba0c2d8288b58c20244ed83cda) fix: Issue 839 pfe tabs history firefox, focus-state (#841)
- [9381e37](https://github.com/patternfly/patternfly-elements/commit/9381e37cd7530c5aebb9a7b596cb47704165b38d) fix: pfe-tabs adding dynamic tab in IE11 (#838)
- [f9c2813](https://github.com/patternfly/patternfly-elements/commit/f9c2813892eace5e600d168d876ecc4ffd46b472) fix: Add a warning about updating the on attribute before upgrade (#809)
- [a55449b](https://github.com/patternfly/patternfly-elements/commit/a55449bc1da11abdaf98f959961f25bfa20edc67) docs: Content set and tabs update (#824)
- [eb74cb8](https://github.com/patternfly/patternfly-elements/commit/eb74cb8f989048164fbb6ed1508c502659a752ed) feat: Update pfe-select to use new event emission format (#758) (#760)

## Prerelease 44 ( 2020-04-02 )

Tag: [v1.0.0-prerelease.44](https://github.com/patternfly/patternfly-elements/releases/tag/v1.0.0-prerelease.44)

- [76b1ee1](https://github.com/patternfly/patternfly-elements/commit/76b1ee1abbb5892e03a2c5c435d181324fdbcff7) fix: pfe-tabs urlParms fix for IE11 #821

## Prerelease 43 ( 2020-04-02 )

Tag: [v1.0.0-prerelease.43](https://github.com/patternfly/patternfly-elements/releases/tag/v1.0.0-prerelease.43)

- [eb64d81](https://github.com/patternfly/patternfly-elements/commit/eb64d819038c904a94e03058e98bf5d5a8e4afed) fix: removing stopPropagation from pfe-tabs click and keydown events #817

## Prerelease 42 ( 2020-03-31 )

Tag: [v1.0.0-prerelease.42](https://github.com/patternfly/patternfly-elements/releases/tag/v1.0.0-prerelease.42)

- [6b93a6a](https://github.com/patternfly/patternfly-elements/commit/6b93a6a71e515f9f5c32ef82f7691e527a01ed34) feat: history on tab click and open tab based on url parameters on pfe-content-set (#797)
- [40c8ffa](https://github.com/patternfly/patternfly-elements/commit/40c8ffa47899305fbd783c7726184a9a62a66e2a) feat: Remove the "pfe-" prefix from the history feature in pfe-tabs (#808)
- [29780ab](https://github.com/patternfly/patternfly-elements/commit/29780abfab1074aa05a021a43d79bee00afed31b) feat: Add event emission to pfe-cta (#741)
- [36d31bf](https://github.com/patternfly/patternfly-elements/commit/36d31bf34befcbc49a55e74fb79f6887ddd94934) fix: make it so pfe-tabs inside pfe-tabs works (#806)
- [dad975f](https://github.com/patternfly/patternfly-elements/commit/dad975fc009e8cd4a26d5a481556c94d143b8686) fix: set priority pfe-cta font-size as smaller, relative to default pfe-cta font-size (#801)
- [fbc251b](https://github.com/patternfly/patternfly-elements/commit/fbc251b5180684da26a57c0941235d57f961990e) fix: set consistent line-height for pfe-nav triggers (#790)
- [d67c8bf](https://github.com/patternfly/patternfly-elements/commit/d67c8bf4bd58b4c6653a7efc1b53d894535ca3d3) fix: Add support for font family to select options (#794)

## Prerelease 41 ( 2020-03-19 )

Tag: [v1.0.0-prerelease.41](https://github.com/patternfly/patternfly-elements/releases/tag/v1.0.0-prerelease.41)

- [7a8149e](https://github.com/patternfly/patternfly-elements/commit/7a8149e74fac2792d9968edf7ae0ec4a7a5968c6) fix: pfe-cta text wrapping issues (#791)
- [9f83786](https://github.com/patternfly/patternfly-elements/commit/9f837862e38001e6a1a4d7e2ca735073443c9e7c) feat: pfe-tabs keep history on tab click and open tab based on url parameters (#786)
- [e2ba182](https://github.com/patternfly/patternfly-elements/commit/e2ba18204fb751f8dd434ceb18d6ccdbc05b4081) feat: pfe-health-index size="mini" version (#789)
- [fdfd6fc](https://github.com/patternfly/patternfly-elements/commit/fdfd6fcb25cf01a8a107cb4947864e30da06d087) feat: Add events to the generator (#707)
- [384c314](https://github.com/patternfly/patternfly-elements/commit/384c31407a01939c0877ad214d9290c50ffd2ef7) docs: PR template updates (#776)

## Prerelease 40 ( 2020-03-10 )

Tag: [v1.0.0-prerelease.40](https://github.com/patternfly/patternfly-elements/releases/tag/v1.0.0-prerelease.40)

- [d0c2a45](https://github.com/patternfly/patternfly-elements/commit/d0c2a4526ec3fc15339bd4ec393364486a260c84) fix: pfe-navigation cta overlap bug in IE11 (#766)
- [eb4a9f6](https://github.com/patternfly/patternfly-elements/commit/eb4a9f63514ad9635d1b195e89d596c3feaf2201) chore: Prettier updates (#770)
- [7deb9bb](https://github.com/patternfly/patternfly-elements/commit/7deb9bb6227c0560b60a665ecd43b450db0f90e1) fix: Prevent default pfe-cta arrow from wrapping to a new line by itself #679 (#765)
- [ba9d8b2](https://github.com/patternfly/patternfly-elements/commit/ba9d8b2cfed50580671041778d3d00cb5d5741d1) chore: Fixed invalid Markdown, was missing a back tic (#762)

## Prerelease 39 ( 2020-02-19 )

Tag: [v1.0.0-prerelease.39](https://github.com/patternfly/patternfly-elements/releases/tag/v1.0.0-prerelease.39)

- [f93af30](https://github.com/patternfly/patternfly-elements/commit/f93af30cc7eef3e7728effb7cedb4773f54a5f43) feat: adding the ability for pfe-navigation to use the full width of the viewport (#718)
- [6e45ab4](https://github.com/patternfly/patternfly-elements/commit/6e45ab42617086fb7e229af3b0953ff6912c0273) feat: pfe-cta add support for disabled button, reduce lightdom needs
- [aac9925](https://github.com/patternfly/patternfly-elements/commit/aac992563a61495128c00d53f637d656bbe614dd) feat: Update pfe-content-set to accept custom container queries
- [582ffc8](https://github.com/patternfly/patternfly-elements/commit/582ffc87fcbf2ef29aecf01967d19834a7aff116) feat: Move generator into the monorepo
- [3fa441f](https://github.com/patternfly/patternfly-elements/commit/3fa441f9f49f09744ff3fc825be29837921f9933) feat: pfe-navigation - report pfe-nav's height in a global CSS variable (#732)
- [1a7ff6a](https://github.com/patternfly/patternfly-elements/commit/1a7ff6aedf46dfd36011fd8c0ba3020f374ebdc8) feat: Adding ability to configure the localhost domain (#708)
- [afd7d6e](https://github.com/patternfly/patternfly-elements/commit/afd7d6e6d1decc18bcfd88de069a391a3a61ba00) fix: remove navigation report height for specific id (#746)
- [34e54f5](https://github.com/patternfly/patternfly-elements/commit/34e54f56bebc949f5df32726251a100c6350503f) fix: cascading the "on" attribute on pfe-content-set #730
- [422baf4](https://github.com/patternfly/patternfly-elements/commit/422baf4ffb05e74d502521e768ffa926d062e634) fix: run prettier only on js and json (#743)
- [abbbd8f](https://github.com/patternfly/patternfly-elements/commit/abbbd8f2d33da444c4a70eac007939e133cb86bb) docs: Add FOUC docs to getting started README FAQ (#549) (#742)
- [1abe9d7](https://github.com/patternfly/patternfly-elements/commit/1abe9d722ac7d0cc01e77097f920dc9d24e3ca3f) docs: Update name of pfe-colors mixin in docs (#744)
- [ad1b5b5](https://github.com/patternfly/patternfly-elements/commit/ad1b5b505896ee8016173c7faa146d24c861cf7a) docs: Update docs for shell commands (#721)
- [27184d0](https://github.com/patternfly/patternfly-elements/commit/27184d00c310bdb324a9ea1a76645a344ad09814) style: simplify the dotenv check in spandx.config.js (#725)

## Prerelease 38 ( 2020-02-03 )

Tag: [v1.0.0-prerelease.38](https://github.com/patternfly/patternfly-elements/releases/tag/v1.0.0-prerelease.38)

- [9716f5c](https://github.com/patternfly/patternfly-elements/commit/9716f5c01abb4f1358bcc5b512b3136c3ce9ee0d) fix: pfe-nav & pfe-cta hotfixes
- [ad1b5b5](https://github.com/patternfly/patternfly-elements/commit/ad1b5b505896ee8016173c7faa146d24c861cf7a) docs:  Update shell commands
- [5585188](https://github.com/patternfly/patternfly-elements/commit/558518849087bd9b348c2827549acfe081d8ed96) docs: switching pfe-collapse story from heading tag to button

## Prerelease 37 ( 2020-01-28 )

Tag: [v1.0.0-prerelease.37](https://github.com/patternfly/patternfly-elements/releases/tag/v1.0.0-prerelease.37)

- [6a41811](https://github.com/patternfly/patternfly-elements/commit/6a418112668ba580918ac4a8b4b54e8df05c1155) fix: reference error when slot is missing in pfe-navigation
- [ff859a5](https://github.com/patternfly/patternfly-elements/commit/ff859a5c2b62ae24225f0031f69b5bc050c59470) fix: accordion accessibility improvements; aria-roles corrected

## Prerelease 36 ( 2020-01-20 )

Tag: [v1.0.0-prerelease.36](https://github.com/patternfly/patternfly-elements/releases/tag/v1.0.0-prerelease.36)

- [082467](https://github.com/patternfly/patternfly-elements/commit/08246701a3de80ea0539facce1f1338de4316be0) fix: arrow from rendering on nav priority cta's when on iOS 12>
- [36ceb1](https://github.com/patternfly/patternfly-elements/commit/36ceb13f31548dfb703bd812d8524844668c1df2) feat: update accent color to red

## Prerelease 35 ( 2020-01-17 )

Tag: [v1.0.0-prerelease.35](https://github.com/patternfly/patternfly-elements/releases/tag/v1.0.0-prerelease.35)

- [9d9e001](https://github.com/patternfly/patternfly-elements/commit/9d9e00169fe949f78c31211c5d0a4bf3af1dbe9e) fix: Restore clickability of pfe-cta links
- [90855bb](https://github.com/patternfly/patternfly-elements/commit/90855bbc01b800de3280691ee67e61887fd7fe4d) chore: Update license from 2019 to 2020
- [88b26ed](https://github.com/patternfly/patternfly-elements/commit/88b26ed90616651a994890454172be5b4e78db7d) fix: pfe-navigation: Trigger link color, font-size, logo min-width, spacing (#631)
- [ea25cd0](https://github.com/patternfly/patternfly-elements/commit/ea25cd0c87fa853784ffc15329796bda49d192f1) Change direction of disclosure carets (#674) (https://github.com/patternfly/patternfly-elements/issues/662)
- [5511404](https://github.com/patternfly/patternfly-elements/commit/55114047ab4e9e324e12a52cb9f8bf85cbe56940)  feat: Add emit events to pfelement base class

## Prerelease 34 ( 2019-12-20 )

Tag: [v1.0.0-prerelease.34](https://github.com/patternfly/patternfly-elements/releases/tag/v1.0.0-prerelease.34)

- [c2833e3](https://github.com/patternfly/patternfly-elements/commit/c2833e3ef9caa87edbbc56fa22471525d453b7d3) feat: pfe-badge (#625)

## Prerelease 33 ( 2019-12-18 )

Tag: [v1.0.0-prerelease.33](https://github.com/patternfly/patternfly-elements/releases/tag/v1.0.0-prerelease.33)

- [5ad398](https://github.com/patternfly/patternfly-elements/commit/5ad3983b9ead73cf2db30fd0bc52aada334c6961) Disclosure accordion variant
- [3ccec6](https://github.com/patternfly/patternfly-elements/commit/3ccec6c82efc52aae67b74072b6c0b8ff1b47f23) Update pfe-cta to include broadcast variables for all variants [#659](https://github.com/patternfly/patternfly-elements/issues/658)

## Prerelease 32 ( 2019-12-05 )

Tag: [v1.0.0-prerelease.32](https://github.com/patternfly/patternfly-elements/releases/tag/v1.0.0-prerelease.32)

- [ed919e](https://github.com/patternfly/patternfly-elements/commit/ed919ed15bffc03ee8de4539090c5de075f9ba7d) DE21128 Fix: Add support for theme hooks within surface colors mixin
- [288322](https://github.com/patternfly/patternfly-elements/commit/2883224d927c26af3c7c9b92a9f8a3d2d852edaf) DE21423 Fix: z-index function now correctly prints variable names
- [959281](https://github.com/patternfly/patternfly-elements/commit/95928118095d235695526d5dd5da9688ebc92fef) DE21491 Fix: Add default broadcast variables to pfe-base.css
- [3ccec6](3ccec6c82efc52aae67b74072b6c0b8ff1b47f23) Update pfe-cta to include broadcast variables for all variants [#659](https://github.com/patternfly/patternfly-elements/issues/658)

## Prerelease 31 ( 2019-11-25 )

Tag: [v1.0.0-prerelease.31](https://github.com/patternfly/patternfly-elements/releases/tag/v1.0.0-prerelease.31)

- [cdcdddf](https://github.com/patternfly/patternfly-elements/commit/cdcdddfa6858953727a3b6d7dcb9add7a61adf93) fix: Bring back pfe-cta hover animation effect [#624](https://github.com/patternfly/patternfly-elements/pull/624)
- [32b138e](https://github.com/patternfly/patternfly-elements/commit/32b138e64223031fd70ed2e525ee98cd5bb7f954) fix: Update Travis tests
- [67fa1fb](https://github.com/patternfly/patternfly-elements/commit/67fa1fb3f29ec3e48a6d0767b6c08eb008e56655) fix: pfe-navigation mobile login/language links working [#620](https://github.com/patternfly/patternfly-elements/pull/620)
- [4ebcbcc](https://github.com/patternfly/patternfly-elements/commit/4ebcbcccaf50247c27a242a944dd4a5a654aeb80) fix: pfe-navigation add styles for when JavaScript does not load [#600](https://github.com/patternfly/patternfly-elements/pull/600))
- [27ef3ec](https://github.com/patternfly/patternfly-elements/commit/27ef3ec08371ec32c9a9376904163ef48148affa) feat: Updating broadcast and how variables are applied [#392](https://github.com/patternfly/patternfly-elements/pull/392)
- [a78ea1f](https://github.com/patternfly/patternfly-elements/commit/a78ea1fc5e114856ede20e459d35875697410b56) fix: Speed up Travis tests  [#621](https://github.com/patternfly/patternfly-elements/issues/621)
- [f144b6f](https://github.com/patternfly/patternfly-elements/commit/f144b6f33dd6a8b615ac2a63cec6b29f3bf70d32) feat: pfe-select component [#553](https://github.com/patternfly/patternfly-elements/pull/553)


## Prerelease 30 ( 2019-11-08 )

Tag: [v1.0.0-prerelease.30](https://github.com/patternfly/patternfly-elements/releases/tag/v1.0.0-prerelease.30)

- [a666fc4](https://github.com/patternfly/patternfly-elements/commit/a666fc4f8e6e9669ee849d01d11ca77798824cc7) pfe-band layout rendering fix for bug in IE and Edge (#470)
- [2143c84](https://github.com/patternfly/patternfly-elements/commit/2143c84d207076c0c8016c960d6edd447e4048eb) feat: add align attribute to pass down to tabs on render (#610)
- [392399b](https://github.com/patternfly/patternfly-elements/commit/392399b3eb240290e67873a51122459985dbbe7f) fix: pfe-cta svgs removed from tab order in ie11
- [567523a](https://github.com/patternfly/patternfly-elements/commit/567523aeac3504d2d67b922b1f1e4fe51a122a05) docs: Fix hugo nav scroll issue (#612)
- [94ff217](https://github.com/patternfly/patternfly-elements/commit/94ff21768e3b1a8b90e284059f322e091c2d56ae) fix: pfe-content-set: wrapping the observer reconnect in a setTimeout #611
- [94ff217](https://github.com/patternfly/patternfly-elements/commit/94ff21768e3b1a8b90e284059f322e091c2d56ae) fix: ignore compiled assets when determining version bumps #613
- [0537a54](https://github.com/patternfly/patternfly-elements/commit/0537a54c5b02f99c0b53c9199223281ded99062f) chore: making pfe-band public


## Prerelease 29 ( 2019-11-04 )

Tag: [v1.0.0-prerelease.29](https://github.com/patternfly/patternfly-elements/releases/tag/v1.0.0-prerelease.29)

- [5bef4ed6](https://github.com/patternfly/patternfly-elements/commit/5bef4ed6b9f47412361cb8687f0b4618069a49ea) fix: pfe-card's published package now includes the intended assets #605
- [5f049bf](https://github.com/patternfly/patternfly-elements/commit/5f049bfa4f9595819f704ff14bd7e609c32d796a) fix: updating the location of the toast file in the story #606
- [99fce5d](https://github.com/patternfly/patternfly-elements/commit/99fce5d8fce6f08c901e3ce2398a572d0ae8b6d5) fix: updating pfe-layouts package.json for distribution fixes #607
- [5f049bf](https://github.com/patternfly/patternfly-elements/commit/5f049bfa4f9595819f704ff14bd7e609c32d796a) fix: updating the location of the toast file in the story #606
- [260c54c](https://github.com/patternfly/patternfly-elements/commit/260c54c3206972bf6f8b954c88a3728c81ab4817) fix: updating lerna.json ignoreChanges

## Prerelease 28 ( 2019-11-04 )

Tag: [v1.0.0-prerelease.28](https://github.com/patternfly/patternfly-elements/releases/tag/v1.0.0-prerelease.28)

- [732ca3e](https://github.com/patternfly/patternfly-elements/commit/732ca3e6b3a5ba5756bcdd9696c05e7b1f9ed8be) fix: adding a mutation observer to pfe-content-set so it works in Angular
- [5ca613d](https://github.com/patternfly/patternfly-elements/commit/5ca613d255f337abf84768fa1b965a52c785ac50) feat: adding a schema to pfe-icon-panel #572
- [79614bc](https://github.com/patternfly/patternfly-elements/commit/79614bca9d3158b2c367251b1b17af6666894e27) fix: pfe-card cta alignment #560
- [5800171](https://github.com/patternfly/patternfly-elements/commit/5800171f9f6afc95f832a01bce7f4eeb5c6717d7) fix: set pfe-band to private, until frameworks + ie11 support (#589)
- [a4b2c27](https://github.com/patternfly/patternfly-elements/commit/a4b2c2751840265831329729ed577651b7099388) fix: build tasks and packages to represent new dist architecture
- [5103c95](https://github.com/patternfly/patternfly-elements/commit/5103c950d8d0df1769ffe2291a46f1c867dc0b8a) feat: pfe-navigation style updates
- [6ddbcff](https://github.com/patternfly/patternfly-elements/commit/6ddbcffa50bb277a3e48c7b729becd1db646425e) fix: pfe-tabs in IE11
- [782f8e9](https://github.com/patternfly/patternfly-elements/commit/782f8e9ec9cf1e1961acd6bb9bc406d715837706) fix: updating pfe-card story so image overflow works #599
- [f111593](https://github.com/patternfly/patternfly-elements/commit/f111593805390b1395c284d5905a2e530f829e01) fix: pfe-icon stretch
- [b2a099d](https://github.com/patternfly/patternfly-elements/commit/b2a099d0fa1cb1bed8cc7d054ffa1138613e4408) fix: pfelement compilation of css assets
- [d16ab0c](https://github.com/patternfly/patternfly-elements/commit/d16ab0ce81268cd32df69bb168dc7e32118a9912) feat: pfe-toast component

## Prerelease 27 ( 2019-10-25 )

Tag: [v1.0.0-prerelease.27](https://github.com/patternfly/patternfly-elements/releases/tag/v1.0.0-prerelease.27)

- [f18aa6f](https://github.com/patternfly/patternfly-elements/commit/f18aa6ff05e510993baf0f1971a85e2e4715bcc4) fix: Update build tools to support the files array in package.json for each component
- [9d9d41c](https://github.com/patternfly/patternfly-elements/commit/9d9d41c30883674d52cd1c29aa2300829c00693f) feat: Add patternfly project as a dependency so that styles can be extended
- [b13ef5b](https://github.com/patternfly/patternfly-elements/commit/b13ef5b2470770acc01638d4a55c1f90a2859bda) doc: Support table
- [274e35c](https://github.com/patternfly/patternfly-elements/commit/274e35cd4e8a08721888d8fad195b6fe37a525b7) feat: Navigation component
- [6b5db77](https://github.com/patternfly/patternfly-elements/commit/6b5db77c20358499f78b66811b73ea6be309318b) doc: Update documentation
- [d4600dd](https://github.com/patternfly/patternfly-elements/commit/d4600dd1c6e2abfcf8918d06b4eaacb8fb62d208) feat: Add automatic Sass globbing to pfe-sass
- [27a97e1](https://github.com/patternfly/patternfly-elements/commit/27a97e135986de37ede55504a1630bf974de0e0c) fix: pfe-cta - functions & IE11 accessibility
- [9a39ae3](https://github.com/patternfly/patternfly-elements/commit/9a39ae3b7d0b8d129a3aea3b58e71dab5013c721) fix: Adding object-fit to resolve image distortion in cards, #417
- [980203b](https://github.com/patternfly/patternfly-elements/commit/980203b2768d1d9d8813f386bb0f0bf37d3732ab) feat: Upgrade to latest version of storybook (#366)
- [ab5bc0e](https://github.com/patternfly/patternfly-elements/commit/ab5bc0e66b1e0f2f4ba180ff80d24b84d0db3260) feat: added sm md and xl sizes for pfe-progress-indicator (#575)
- [fc51ba](https://github.com/patternfly/patternfly-elements/commit/fc51baf1cb4313ca117cc505ba9c0e99dd44d0e9) feat: Add pfe-number schema (#576)
- [19a5975](https://github.com/patternfly/patternfly-elements/commit/19a5975c6e5e710e8e36e22384bb0125ab52059c) fix: pfe-card: storybook issue with incorrect attribute (#573)
- [f3bf2b2](https://github.com/patternfly/patternfly-elements/commit/f3bf2b2ea82b61ad80f59cf1b2dca3f74c58e920) fix: making pfe-number compatible with angular and IE11 (#570)
- [c01a97f](https://github.com/patternfly/patternfly-elements/commit/c01a97f87f3ca84344842c75b9b60f50a6fb6f3f) pfe-datetime: adding a json schema
- [93c5e99](https://github.com/patternfly/patternfly-elements/commit/93c5e99428fc57514ef4571caacb1dba199f5303) pfe-icon-panel: maintain icon height in flex display
- [d2b16b8](https://github.com/patternfly/patternfly-elements/commit/d2b16b806327bf99e09ca4e7ed0d4aeeeaa37a90) Add larger size to health-index
- [a77f5ff](https://github.com/patternfly/patternfly-elements/commit/a77f5ffb6066a6be4778f48ddec05b6759e219ff) feat: compile assets to a dist directory
- [1f9ec10](https://github.com/patternfly/patternfly-elements/commit/1f9ec10488a4a879d230705c2ea3d783d2df45f6) feat: pfe-cta add wind variant styles
- [a162a43](https://github.com/patternfly/patternfly-elements/commit/a162a431923d037bf33a8ba0ef77edd9d059a39c) fix: bug in pfe-tab-panel


## Prerelease 25 ( 2019-09-10 )

Tag: [v1.0.0-prerelease.25](https://github.com/patternfly/patternfly-elements/releases/tag/v1.0.0-prerelease.25)

- [13f32d3d](https://github.com/patternfly/patternfly-elements/commit/13f32d3d56c61ebb9cf0285cdc6ef44596df50e7) use bash 'strict mode' for release script
- [e3e0a52d](https://github.com/patternfly/patternfly-elements/commit/e3e0a52d9b1e9aa5281f43eaf8dee0648b7a8db7) reintroduce ctrl+c exit 1
- [4e0735bf](https://github.com/patternfly/patternfly-elements/commit/4e0735bf8f1b3b514da68439059bda80ada865e2) consider merged tags when evaluating changed components
- [4a8e79a4](https://github.com/patternfly/patternfly-elements/commit/4a8e79a4be60995626855529705e623c86fb5601) abort release script if any command fails
- [c4ed3255](https://github.com/patternfly/patternfly-elements/commit/c4ed3255074b81bc36d3acac645879d0a2f5e494) removing the chicken. we're vegan now

## Prerelease 24 ( 2019-09-09 )

Tag: [v1.0.0-prerelease.24](https://github.com/patternfly/patternfly-elements/releases/tag/v1.0.0-prerelease.24)

- [143b18a8](https://github.com/patternfly/patternfly-elements/commit/143b18a8838c99fdaf3516518a1b7699864c1e30) improve bundle removal commit message during release
- [9a5eb60b](https://github.com/patternfly/patternfly-elements/commit/9a5eb60bcc2166f2b3a83b82a6b8e7f71a0d2d95) lerna.json: ignoreChanges on built assets
- [c9bc32f2](https://github.com/patternfly/patternfly-elements/commit/c9bc32f24e4752539d1b6eed0d39a5bf39914a7a) create annotated tags
- [12b87364](https://github.com/patternfly/patternfly-elements/commit/12b87364bb8c2691c8144eaac6939dc9729b43b3) issue-444 removed TextDecorationColor from accordion header mixins.
- [bae3802e](https://github.com/patternfly/patternfly-elements/commit/bae3802e82c7505f81ac73802059280f0ef4fc98) issue-444: reverted dark theme border left hover color

## Prerelease 23 ( 2019-08-29 )
Tag: [v1.0.0-prerelease.23](https://github.com/patternfly/patternfly-elements/releases/tag/v1.0.0-prerelease.23)

- [0c810a3](https://github.com/patternfly/patternfly-elements/commit/0c810a3b5727d536498b9456043c8f5cf56c7240) adding one last check for a controlledPanel ([#523](https://github.com/patternfly/patternfly-elements/pull/523))
- [491f53a](https://github.com/patternfly/patternfly-elements/commit/491f53abe86f3704e710768f92125c1991b451c8) move babelrc settings into rollup config; fixes storybook issue ([#521](https://github.com/patternfly/patternfly-elements/pull/521))

## Prerelease 22 ( 2019-08-23 )
Tag: [v1.0.0-prerelease.22](https://github.com/patternfly/patternfly-elements/releases/tag/v1.0.0-prerelease.22)

- [587b2bd](https://github.com/patternfly/patternfly-elements/commit/587b2bdb91f4a564ace4ac35994351ab363751a8) remove PR template questions that are enforced by github ([#511](https://github.com/patternfly/patternfly-elements/pull/511))
- [18bfc7e](https://github.com/patternfly/patternfly-elements/commit/18bfc7ecf2bd2e925227031db4b4129d4ed2e5aa) adding ability to disable a pfe-collapse-toggle button ([#518](https://github.com/patternfly/patternfly-elements/pull/518))
- [0e0bd84](https://github.com/patternfly/patternfly-elements/commit/0e0bd84ef8efefc83e259dced85caa495cde861a) clean up scattered build files ([#510](https://github.com/patternfly/patternfly-elements/pull/510))
- [2bfff25](https://github.com/patternfly/patternfly-elements/commit/2bfff25fa704aa4dc39da207839d3346819f1c0d) (issue-517) fixing issue in react where the pfe-collapse-toggle can't find the panel


## Prerelease 21 ( 2019-08-23 )
Tag: [v1.0.0-prerelease.21](https://github.com/patternfly/patternfly-elements/releases/tag/v1.0.0-prerelease.21)

- [bc48948](https://github.com/patternfly/patternfly-elements/commit/bc489485a229e561a1c09e37c97f2f564035b1ea) Update pfe-icon-panel demo
- [dd1797d](https://github.com/patternfly/patternfly-elements/commit/dd1797d00a379e103f0008ffebc6ffbaee7bfed5) Restore pfe-icon readme
- [8e14fb1](https://github.com/patternfly/patternfly-elements/commit/8e14fb1fb07f1199a5d4521b55e7156473592692) Remove debugger statement from pfe-autocomplete
- [5386bdd](https://github.com/patternfly/patternfly-elements/commit/5386bdd2b4cb9e2b684c7ad1eca5bcd44bede7b6) Issue-505: updating pfe-progress-indicator package.json

## Prerelease 20 ( 2019-08-21 )
Tag: [v1.0.0-prerelease.20](https://github.com/patternfly/patternfly-elements/releases/tag/v1.0.0-prerelease.20)

- [8a0f497](https://github.com/patternfly/patternfly-elements/commit/8a0f497f74f991d831c1a53b4f023ed36a349a63) created pfe-modal
- [c549734](https://github.com/patternfly/patternfly-elements/commit/c54973446a84624f663c230982d670c748a64628) created pfe-progress-indicator
- [569c592](https://github.com/patternfly/patternfly-elements/commit/569c5923f6a200502ee596585229ca5b0445ab3c) Netlify integration

## Prerelease 19 ( 2019-07-31 )
Tag: [v1.0.0-prerelease.19](https://github.com/patternfly/patternfly-elements/releases/tag/v1.0.0-prerelease.19)

- [00389c2d](https://github.com/patternfly/patternfly-elements/commit/00389c2d581ed5f9b60dd744ab9db3d00f3bac13) adding type="button" to the button in the header ([#474](https://github.com/patternfly/patternfly-elements/pull/474))
- [ddd6779e](https://github.com/patternfly/patternfly-elements/commit/ddd6779ed870ec1a22b5fbc9a4e279a6262c68f2) Pfe-tabs - add centered alignment ([#467](https://github.com/patternfly/patternfly-elements/pull/467))
- [356079fc](https://github.com/patternfly/patternfly-elements/commit/356079fc1f33a625ae3ab99655022417bef8225e) Update CHANGELOG-prerelease.md ([#472](https://github.com/patternfly/patternfly-elements/pull/472))
- [5d4752d8](https://github.com/patternfly/patternfly-elements/commit/5d4752d83f55edad87eb29a8f8736b85fab4d586) dev-pull-request-template  add testing instructions to PR template ([#463](https://github.com/patternfly/patternfly-elements/pull/463))

## Prerelease 18 ( 2019-07-30 )
Tag: [v1.0.0-prerelease.18](https://github.com/patternfly/patternfly-elements/releases/tag/v1.0.0-prerelease.18)

- [daf5ca08](https://github.com/patternfly/patternfly-elements/commit/daf5ca088b7e8e42c7df6944d05626327b4e38c7) pfe-cta bug fixes + open brand styles ([#353](https://github.com/patternfly/patternfly-elements/pull/353))
- [efd115b1](https://github.com/patternfly/patternfly-elements/commit/efd115b1ed956b5f7ee5872eecd571d988ce335b) remove sourceMappingURL from src/pfelement.js ([#464](https://github.com/patternfly/patternfly-elements/pull/464))
- [7d5e78ff](https://github.com/patternfly/patternfly-elements/commit/7d5e78ff11a7680a5888c18be5d0971e5706849c) adding a version getter to each component ([#453](https://github.com/patternfly/patternfly-elements/pull/453))
- [88fb56a0](https://github.com/patternfly/patternfly-elements/commit/88fb56a07f1346af4a520b90f7af679ae16d6ec6) fixing the super call in the constructor of pfe-health-index ([#454](https://github.com/patternfly/patternfly-elements/pull/454))
- [4f9c7997](https://github.com/patternfly/patternfly-elements/commit/4f9c79973be92eeabce3d53266f7b763c47a7336) fix pfe-avatar in ie11

## Prerelease 17 ( 2019-06-24 )
Tag: [v1.0.0-prerelease.17](https://github.com/patternfly/patternfly-elements/releases/tag/v1.0.0-prerelease.17)

- [1b92821d](https://github.com/patternfly/patternfly-elements/commit/1b92821de18f8c0c49a5397a8dc29b19dcbcb482) adding a check in pfe-tab-panel to see if associated tab is selected when panel is initialized ([#432](https://github.com/patternfly/patternfly-elements/pull/432))
- [ae21a66b](https://github.com/patternfly/patternfly-elements/commit/ae21a66b090df5ac6a7f4015e0d0d6f487b00340) Update README.md ([#426](https://github.com/patternfly/patternfly-elements/pull/426))
- [3796210b](https://github.com/patternfly/patternfly-elements/commit/3796210b038497f010356d97f92637987218ab8a) Adding 2 demo scripts to the npm package ([#430](https://github.com/patternfly/patternfly-elements/pull/430))

## Prerelease 16 ( 2019-05-31 )
Tag: [v1.0.0-prerelease.16](https://github.com/patternfly/patternfly-elements/releases/tag/v1.0.0-prerelease.16)

 - [4a606dbd](https://github.com/patternfly/patternfly-elements/commit/4a606dbd4baf53478bf94780fee0dcea6624fcfc) moving this.button initialization to the constructor ([#419](https://github.com/patternfly/patternfly-elements/pull/419))
 - [f8f9004f](https://github.com/patternfly/patternfly-elements/commit/f8f9004f81331abdccbd8f9fb76739290c0b0ef1) pfe-markdown element ([#358](https://github.com/patternfly/patternfly-elements/pull/358))

## Prerelease 15 ( 2019-05-28 )
Tag: [v1.0.0-prerelease.15](https://github.com/patternfly/patternfly-elements/releases/tag/v1.0.0-prerelease.15)

- [5d6ca9e](https://github.com/patternfly/patternfly-elements/commit/5d6ca9e5441db5e5416612643122c62b2cc84d5a) add meta viewport tag to pfe-content-set demo ([#415](https://github.com/patternfly/patternfly-elements/pull/415))
- [ee6fde4](https://github.com/patternfly/patternfly-elements/commit/ee6fde41c4859023273226439b9c045cea46418c) adding a slotchange listener and adding tests ([#407](https://github.com/patternfly/patternfly-elements/pull/407))
- [bf8790f](https://github.com/patternfly/patternfly-elements/commit/bf8790f62722c765c20e4913def79b062ecaa3d7) Card feature updates ([#312](https://github.com/patternfly/patternfly-elements/pull/312))
- [5d1fa72](https://github.com/patternfly/patternfly-elements/commit/5d1fa72949f0ed83bbb0752bb42ebd7637b9efb3) reset surface-border color to #d2d2d2
- [e8260e5](https://github.com/patternfly/patternfly-elements/commit/e8260e5740275a888d142dbb001a736ae311051f) PFE-accordion border fixes
- [84dbf03](https://github.com/patternfly/patternfly-elements/commit/84dbf031027dcca589dc6bf8176956c2b6ab305c) Pfe docs status ([#408](https://github.com/patternfly/patternfly-elements/pull/408))
- [827aa51](https://github.com/patternfly/patternfly-elements/commit/827aa5199f2891f8b92e4765c6451a49ae853a94) Update Storybook utils to support self-closing tag ([#411](https://github.com/patternfly/patternfly-elements/pull/411))
- [393098c](https://github.com/patternfly/patternfly-elements/commit/393098c258fb3ad8788f4e22413511b490aef93b) Rename PR template directory & file in hopes that github will use them ([#410](https://github.com/patternfly/patternfly-elements/pull/410))

## Prerelease 14 ( 2019-04-30 )
Tag: [v1.0.0-prerelease.14](https://github.com/patternfly/patternfly-elements/releases/tag/v1.0.0-prerelease.14)

- Version bumps from release release/v1.0.0-prerelease.13 ([#398](https://github.com/patternfly/patternfly-elements/pull/398))
- Adding a mutationobserver to pfe-tabs ([#402](https://github.com/patternfly/patternfly-elements/pull/402))
- Adding a mutationobserver to pfe-accordion ([#401](https://github.com/patternfly/patternfly-elements/pull/401))

## Prerelease 13 ( 2019-04-23 )
Tag: [v1.0.0-prerelease.13](https://github.com/patternfly/patternfly-elements/releases/tag/v1.0.0-prerelease.13)

- Pt 2: Storybook updates ([#277](https://github.com/patternfly/patternfly-elements/pull/277))
- Documenting release steps ([#379](https://github.com/patternfly/patternfly-elements/pull/379))
- Add release automation script ([#399](https://github.com/patternfly/patternfly-elements/pull/399))

## Prerelease 12 ( 2019-04-22 )
Tag: [v1.0.0-prerelease.12](https://github.com/patternfly/patternfly-elements/releases/tag/v1.0.0-prerelease.12)

- On branch checkout, look for leftover elements from other branches ([#394](https://github.com/patternfly/patternfly-elements/pull/394))
- Fix the directory of the hugo-check.sh call ([#393](https://github.com/patternfly/patternfly-elements/pull/393))
- Add some additional information to each package file ([#382](https://github.com/patternfly/patternfly-elements/pull/382))

## Prerelease 11 ( 2019-04-02 )
Tag: [v1.0.0-prerelease.11](https://github.com/patternfly/patternfly-elements/releases/tag/v1.0.0-prerelease.11)

- Removing duplicate has_slot function in PFElement ([#322](https://github.com/patternfly/patternfly-elements/pull/322))
- Change Spandx port to auto ([#354](https://github.com/patternfly/patternfly-elements/pull/354))
- Add autoprefixer tooling to the repo ([#334](https://github.com/patternfly/patternfly-elements/pull/334))

## Prerelease 10 ( 2019-03-26 )
Tag: [v1.0.0-prerelease.10](https://github.com/patternfly/patternfly-elements/releases/tag/v1.0.0-prerelease.10)

- Update accordion styles ([#359](https://github.com/patternfly/patternfly-elements/pull/359))
- Band layout tweaks ([#336](https://github.com/patternfly/patternfly-elements/pull/336))
- Resolve grid gap in band layout ([#361](https://github.com/patternfly/patternfly-elements/pull/361))
- Documentation updates ([#368](https://github.com/patternfly/patternfly-elements/pull/368))
- Prefix pfe-avatar attributes ([#371](https://github.com/patternfly/patternfly-elements/pull/371))
- Remove CP-theme ([#362](https://github.com/patternfly/patternfly-elements/pull/362))<|MERGE_RESOLUTION|>--- conflicted
+++ resolved
@@ -1,12 +1,9 @@
 ## Prerelease 49 ( TBD )
 
-<<<<<<< HEAD
+- [7fe6014](https://github.com/patternfly/patternfly-elements/commit/7fe60149d05ec984e4411a73cf2e1f8185a2df98) fix: Update pfe-tabs demo page with better header examples; add CSS so that short tab-panels are still at least as tall as the tab headers.
+- [b1e69ee](https://github.com/patternfly/patternfly-elements/commit/b1e69ee03f5a56a64c5f57dbc8327e8a2430f0fc) feat: pfe-dropdown (#668)
 - [7fe6014](https://github.com/patternfly/patternfly-elements/commit/7fe60149d05ec984e4411a73cf2e1f8185a2df98) fix: Update pfe-tabs demo page with better header examples; add CSS so that short tab-panels are still at least as tall as the tab headers.
 - [](https://github.com/patternfly/patternfly-elements/commit/) feat: Add support for empty local variables
-=======
-- [b1e69ee](https://github.com/patternfly/patternfly-elements/commit/b1e69ee03f5a56a64c5f57dbc8327e8a2430f0fc) feat: pfe-dropdown (#668)
--[]() fix: Update pfe-tabs demo page with better header examples; add CSS so that short tab-panels are still at least as tall as the tab headers.
->>>>>>> 26139b55
 
 ## Prerelease 48 ( 2020-05-19 )
 
