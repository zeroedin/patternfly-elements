## Prerelease 40 ( TBD )

Tag: [v1.0.0-prerelease.40](https://github.com/patternfly/patternfly-elements/releases/tag/v1.0.0-prerelease.40)

<<<<<<< HEAD
- [](https://github.com/patternfly/patternfly-elements/commit/) feat: adding event to pfe-cta component
=======
- [ ]( ) fix: Prevent default pfe-cta arrow from wrapping to a new line by itself (#679)

>>>>>>> eb4a9f63

## Prerelease 39 ( 2020-02-19 )

Tag: [v1.0.0-prerelease.39](https://github.com/patternfly/patternfly-elements/releases/tag/v1.0.0-prerelease.39)

- [f93af30](https://github.com/patternfly/patternfly-elements/commit/f93af30cc7eef3e7728effb7cedb4773f54a5f43) feat: adding the ability for pfe-navigation to use the full width of the viewport (#718)
- [6e45ab4](https://github.com/patternfly/patternfly-elements/commit/6e45ab42617086fb7e229af3b0953ff6912c0273) feat: pfe-cta add support for disabled button, reduce lightdom needs
- [aac9925](https://github.com/patternfly/patternfly-elements/commit/aac992563a61495128c00d53f637d656bbe614dd) feat: Update pfe-content-set to accept custom container queries
- [582ffc8](https://github.com/patternfly/patternfly-elements/commit/582ffc87fcbf2ef29aecf01967d19834a7aff116) feat: Move generator into the monorepo
- [3fa441f](https://github.com/patternfly/patternfly-elements/commit/3fa441f9f49f09744ff3fc825be29837921f9933) feat: pfe-navigation - report pfe-nav's height in a global CSS variable (#732)
- [1a7ff6a](https://github.com/patternfly/patternfly-elements/commit/1a7ff6aedf46dfd36011fd8c0ba3020f374ebdc8) feat: Adding ability to configure the localhost domain (#708)
- [afd7d6e](https://github.com/patternfly/patternfly-elements/commit/afd7d6e6d1decc18bcfd88de069a391a3a61ba00) fix: remove navigation report height for specific id (#746)
- [34e54f5](https://github.com/patternfly/patternfly-elements/commit/34e54f56bebc949f5df32726251a100c6350503f) fix: cascading the "on" attribute on pfe-content-set #730
- [422baf4](https://github.com/patternfly/patternfly-elements/commit/422baf4ffb05e74d502521e768ffa926d062e634) fix: run prettier only on js and json (#743)
- [abbbd8f](https://github.com/patternfly/patternfly-elements/commit/abbbd8f2d33da444c4a70eac007939e133cb86bb) docs: Add FOUC docs to getting started README FAQ (#549) (#742)
- [1abe9d7](https://github.com/patternfly/patternfly-elements/commit/1abe9d722ac7d0cc01e77097f920dc9d24e3ca3f) docs: Update name of pfe-colors mixin in docs (#744)
- [ad1b5b5](https://github.com/patternfly/patternfly-elements/commit/ad1b5b505896ee8016173c7faa146d24c861cf7a) docs: Update docs for shell commands (#721)
- [27184d0](https://github.com/patternfly/patternfly-elements/commit/27184d00c310bdb324a9ea1a76645a344ad09814) style: simplify the dotenv check in spandx.config.js (#725)

## Prerelease 38 ( 2020-02-03 )

Tag: [v1.0.0-prerelease.38](https://github.com/patternfly/patternfly-elements/releases/tag/v1.0.0-prerelease.38)

- [9716f5c](https://github.com/patternfly/patternfly-elements/commit/9716f5c01abb4f1358bcc5b512b3136c3ce9ee0d) fix: pfe-nav & pfe-cta hotfixes
- [ad1b5b5](https://github.com/patternfly/patternfly-elements/commit/ad1b5b505896ee8016173c7faa146d24c861cf7a) docs:  Update shell commands
- [5585188](https://github.com/patternfly/patternfly-elements/commit/558518849087bd9b348c2827549acfe081d8ed96) docs: switching pfe-collapse story from heading tag to button

## Prerelease 37 ( 2020-01-28 )
Tag: [v1.0.0-prerelease.37](https://github.com/patternfly/patternfly-elements/releases/tag/v1.0.0-prerelease.37)

- [6a41811](https://github.com/patternfly/patternfly-elements/commit/6a418112668ba580918ac4a8b4b54e8df05c1155) fix: reference error when slot is missing in pfe-navigation
- [ff859a5](https://github.com/patternfly/patternfly-elements/commit/ff859a5c2b62ae24225f0031f69b5bc050c59470) fix: accordion accessibility improvements; aria-roles corrected

## Prerelease 36 ( 2020-01-20 )

Tag: [v1.0.0-prerelease.36](https://github.com/patternfly/patternfly-elements/releases/tag/v1.0.0-prerelease.36)

- [082467](https://github.com/patternfly/patternfly-elements/commit/08246701a3de80ea0539facce1f1338de4316be0) fix: arrow from rendering on nav priority cta's when on iOS 12>
- [36ceb1](https://github.com/patternfly/patternfly-elements/commit/36ceb13f31548dfb703bd812d8524844668c1df2) feat: update accent color to red

## Prerelease 35 ( 2020-01-17 )

Tag: [v1.0.0-prerelease.35](https://github.com/patternfly/patternfly-elements/releases/tag/v1.0.0-prerelease.35)

- [9d9e001](https://github.com/patternfly/patternfly-elements/commit/9d9e00169fe949f78c31211c5d0a4bf3af1dbe9e) fix: Restore clickability of pfe-cta links
- [90855bb](https://github.com/patternfly/patternfly-elements/commit/90855bbc01b800de3280691ee67e61887fd7fe4d) chore: Update license from 2019 to 2020
- [88b26ed](https://github.com/patternfly/patternfly-elements/commit/88b26ed90616651a994890454172be5b4e78db7d) fix: pfe-navigation: Trigger link color, font-size, logo min-width, spacing (#631)
- [ea25cd0](https://github.com/patternfly/patternfly-elements/commit/ea25cd0c87fa853784ffc15329796bda49d192f1) Change direction of disclosure carets (#674) (https://github.com/patternfly/patternfly-elements/issues/662)
- [5511404](https://github.com/patternfly/patternfly-elements/commit/55114047ab4e9e324e12a52cb9f8bf85cbe56940)  feat: Add emit events to pfelement base class

## Prerelease 34 ( 2019-12-20 )

Tag: [v1.0.0-prerelease.34](https://github.com/patternfly/patternfly-elements/releases/tag/v1.0.0-prerelease.34)

- [c2833e3](https://github.com/patternfly/patternfly-elements/commit/c2833e3ef9caa87edbbc56fa22471525d453b7d3) feat: pfe-badge (#625)

## Prerelease 33 ( 2019-12-18 )

Tag: [v1.0.0-prerelease.33](https://github.com/patternfly/patternfly-elements/releases/tag/v1.0.0-prerelease.33)

- [5ad398](https://github.com/patternfly/patternfly-elements/commit/5ad3983b9ead73cf2db30fd0bc52aada334c6961) Disclosure accordion variant
- [3ccec6](https://github.com/patternfly/patternfly-elements/commit/3ccec6c82efc52aae67b74072b6c0b8ff1b47f23) Update pfe-cta to include broadcast variables for all variants [#659](https://github.com/patternfly/patternfly-elements/issues/658)

## Prerelease 32 ( 2019-12-05 )

Tag: [v1.0.0-prerelease.32](https://github.com/patternfly/patternfly-elements/releases/tag/v1.0.0-prerelease.32)

- [ed919e](https://github.com/patternfly/patternfly-elements/commit/ed919ed15bffc03ee8de4539090c5de075f9ba7d) DE21128 Fix: Add support for theme hooks within surface colors mixin
- [288322](https://github.com/patternfly/patternfly-elements/commit/2883224d927c26af3c7c9b92a9f8a3d2d852edaf) DE21423 Fix: z-index function now correctly prints variable names
- [959281](https://github.com/patternfly/patternfly-elements/commit/95928118095d235695526d5dd5da9688ebc92fef) DE21491 Fix: Add default broadcast variables to pfe-base.css
- [3ccec6](3ccec6c82efc52aae67b74072b6c0b8ff1b47f23) Update pfe-cta to include broadcast variables for all variants [#659](https://github.com/patternfly/patternfly-elements/issues/658)

## Prerelease 31 ( 2019-11-25 )

Tag: [v1.0.0-prerelease.31](https://github.com/patternfly/patternfly-elements/releases/tag/v1.0.0-prerelease.31)

- [cdcdddf](https://github.com/patternfly/patternfly-elements/commit/cdcdddfa6858953727a3b6d7dcb9add7a61adf93) fix: Bring back pfe-cta hover animation effect [#624](https://github.com/patternfly/patternfly-elements/pull/624)
- [32b138e](https://github.com/patternfly/patternfly-elements/commit/32b138e64223031fd70ed2e525ee98cd5bb7f954) fix: Update Travis tests
- [67fa1fb](https://github.com/patternfly/patternfly-elements/commit/67fa1fb3f29ec3e48a6d0767b6c08eb008e56655) fix: pfe-navigation mobile login/language links working [#620](https://github.com/patternfly/patternfly-elements/pull/620)
- [4ebcbcc](https://github.com/patternfly/patternfly-elements/commit/4ebcbcccaf50247c27a242a944dd4a5a654aeb80) fix: pfe-navigation add styles for when JavaScript does not load [#600](https://github.com/patternfly/patternfly-elements/pull/600))
- [27ef3ec](https://github.com/patternfly/patternfly-elements/commit/27ef3ec08371ec32c9a9376904163ef48148affa) feat: Updating broadcast and how variables are applied [#392](https://github.com/patternfly/patternfly-elements/pull/392)
- [a78ea1f](https://github.com/patternfly/patternfly-elements/commit/a78ea1fc5e114856ede20e459d35875697410b56) fix: Speed up Travis tests  [#621](https://github.com/patternfly/patternfly-elements/issues/621)
- [f144b6f](https://github.com/patternfly/patternfly-elements/commit/f144b6f33dd6a8b615ac2a63cec6b29f3bf70d32) feat: pfe-select component [#553](https://github.com/patternfly/patternfly-elements/pull/553)


## Prerelease 30 ( 2019-11-08 )

Tag: [v1.0.0-prerelease.30](https://github.com/patternfly/patternfly-elements/releases/tag/v1.0.0-prerelease.30)

- [a666fc4](https://github.com/patternfly/patternfly-elements/commit/a666fc4f8e6e9669ee849d01d11ca77798824cc7) pfe-band layout rendering fix for bug in IE and Edge (#470)
- [2143c84](https://github.com/patternfly/patternfly-elements/commit/2143c84d207076c0c8016c960d6edd447e4048eb) feat: add align attribute to pass down to tabs on render (#610)
- [392399b](https://github.com/patternfly/patternfly-elements/commit/392399b3eb240290e67873a51122459985dbbe7f) fix: pfe-cta svgs removed from tab order in ie11
- [567523a](https://github.com/patternfly/patternfly-elements/commit/567523aeac3504d2d67b922b1f1e4fe51a122a05) docs: Fix hugo nav scroll issue (#612)
- [94ff217](https://github.com/patternfly/patternfly-elements/commit/94ff21768e3b1a8b90e284059f322e091c2d56ae) fix: pfe-content-set: wrapping the observer reconnect in a setTimeout #611
- [94ff217](https://github.com/patternfly/patternfly-elements/commit/94ff21768e3b1a8b90e284059f322e091c2d56ae) fix: ignore compiled assets when determining version bumps #613
- [0537a54](https://github.com/patternfly/patternfly-elements/commit/0537a54c5b02f99c0b53c9199223281ded99062f) chore: making pfe-band public


## Prerelease 29 ( 2019-11-04 )

Tag: [v1.0.0-prerelease.29](https://github.com/patternfly/patternfly-elements/releases/tag/v1.0.0-prerelease.29)

- [5bef4ed6](https://github.com/patternfly/patternfly-elements/commit/5bef4ed6b9f47412361cb8687f0b4618069a49ea) fix: pfe-card's published package now includes the intended assets #605
- [5f049bf](https://github.com/patternfly/patternfly-elements/commit/5f049bfa4f9595819f704ff14bd7e609c32d796a) fix: updating the location of the toast file in the story #606
- [99fce5d](https://github.com/patternfly/patternfly-elements/commit/99fce5d8fce6f08c901e3ce2398a572d0ae8b6d5) fix: updating pfe-layouts package.json for distribution fixes #607
- [5f049bf](https://github.com/patternfly/patternfly-elements/commit/5f049bfa4f9595819f704ff14bd7e609c32d796a) fix: updating the location of the toast file in the story #606
- [260c54c](https://github.com/patternfly/patternfly-elements/commit/260c54c3206972bf6f8b954c88a3728c81ab4817) fix: updating lerna.json ignoreChanges

## Prerelease 28 ( 2019-11-04 )

Tag: [v1.0.0-prerelease.28](https://github.com/patternfly/patternfly-elements/releases/tag/v1.0.0-prerelease.28)

- [732ca3e](https://github.com/patternfly/patternfly-elements/commit/732ca3e6b3a5ba5756bcdd9696c05e7b1f9ed8be) fix: adding a mutation observer to pfe-content-set so it works in Angular
- [5ca613d](https://github.com/patternfly/patternfly-elements/commit/5ca613d255f337abf84768fa1b965a52c785ac50) feat: adding a schema to pfe-icon-panel #572
- [79614bc](https://github.com/patternfly/patternfly-elements/commit/79614bca9d3158b2c367251b1b17af6666894e27) fix: pfe-card cta alignment #560
- [5800171](https://github.com/patternfly/patternfly-elements/commit/5800171f9f6afc95f832a01bce7f4eeb5c6717d7) fix: set pfe-band to private, until frameworks + ie11 support (#589)
- [a4b2c27](https://github.com/patternfly/patternfly-elements/commit/a4b2c2751840265831329729ed577651b7099388) fix: build tasks and packages to represent new dist architecture
- [5103c95](https://github.com/patternfly/patternfly-elements/commit/5103c950d8d0df1769ffe2291a46f1c867dc0b8a) feat: pfe-navigation style updates
- [6ddbcff](https://github.com/patternfly/patternfly-elements/commit/6ddbcffa50bb277a3e48c7b729becd1db646425e) fix: pfe-tabs in IE11
- [782f8e9](https://github.com/patternfly/patternfly-elements/commit/782f8e9ec9cf1e1961acd6bb9bc406d715837706) fix: updating pfe-card story so image overflow works #599
- [f111593](https://github.com/patternfly/patternfly-elements/commit/f111593805390b1395c284d5905a2e530f829e01) fix: pfe-icon stretch
- [b2a099d](https://github.com/patternfly/patternfly-elements/commit/b2a099d0fa1cb1bed8cc7d054ffa1138613e4408) fix: pfelement compilation of css assets
- [d16ab0c](https://github.com/patternfly/patternfly-elements/commit/d16ab0ce81268cd32df69bb168dc7e32118a9912) feat: pfe-toast component

## Prerelease 27 ( 2019-10-25 )

Tag: [v1.0.0-prerelease.27](https://github.com/patternfly/patternfly-elements/releases/tag/v1.0.0-prerelease.27)

- [f18aa6f](https://github.com/patternfly/patternfly-elements/commit/f18aa6ff05e510993baf0f1971a85e2e4715bcc4) fix: Update build tools to support the files array in package.json for each component
- [9d9d41c](https://github.com/patternfly/patternfly-elements/commit/9d9d41c30883674d52cd1c29aa2300829c00693f) feat: Add patternfly project as a dependency so that styles can be extended
- [b13ef5b](https://github.com/patternfly/patternfly-elements/commit/b13ef5b2470770acc01638d4a55c1f90a2859bda) doc: Support table
- [274e35c](https://github.com/patternfly/patternfly-elements/commit/274e35cd4e8a08721888d8fad195b6fe37a525b7) feat: Navigation component
- [6b5db77](https://github.com/patternfly/patternfly-elements/commit/6b5db77c20358499f78b66811b73ea6be309318b) doc: Update documentation
- [d4600dd](https://github.com/patternfly/patternfly-elements/commit/d4600dd1c6e2abfcf8918d06b4eaacb8fb62d208) feat: Add automatic Sass globbing to pfe-sass
- [27a97e1](https://github.com/patternfly/patternfly-elements/commit/27a97e135986de37ede55504a1630bf974de0e0c) fix: pfe-cta - functions & IE11 accessibility
- [9a39ae3](https://github.com/patternfly/patternfly-elements/commit/9a39ae3b7d0b8d129a3aea3b58e71dab5013c721) fix: Adding object-fit to resolve image distortion in cards, #417
- [980203b](https://github.com/patternfly/patternfly-elements/commit/980203b2768d1d9d8813f386bb0f0bf37d3732ab) feat: Upgrade to latest version of storybook (#366)
- [ab5bc0e](https://github.com/patternfly/patternfly-elements/commit/ab5bc0e66b1e0f2f4ba180ff80d24b84d0db3260) feat: added sm md and xl sizes for pfe-progress-indicator (#575)
- [fc51ba](https://github.com/patternfly/patternfly-elements/commit/fc51baf1cb4313ca117cc505ba9c0e99dd44d0e9) feat: Add pfe-number schema (#576)
- [19a5975](https://github.com/patternfly/patternfly-elements/commit/19a5975c6e5e710e8e36e22384bb0125ab52059c) fix: pfe-card: storybook issue with incorrect attribute (#573)
- [f3bf2b2](https://github.com/patternfly/patternfly-elements/commit/f3bf2b2ea82b61ad80f59cf1b2dca3f74c58e920) fix: making pfe-number compatible with angular and IE11 (#570)
- [c01a97f](https://github.com/patternfly/patternfly-elements/commit/c01a97f87f3ca84344842c75b9b60f50a6fb6f3f) pfe-datetime: adding a json schema
- [93c5e99](https://github.com/patternfly/patternfly-elements/commit/93c5e99428fc57514ef4571caacb1dba199f5303) pfe-icon-panel: maintain icon height in flex display
- [d2b16b8](https://github.com/patternfly/patternfly-elements/commit/d2b16b806327bf99e09ca4e7ed0d4aeeeaa37a90) Add larger size to health-index
- [a77f5ff](https://github.com/patternfly/patternfly-elements/commit/a77f5ffb6066a6be4778f48ddec05b6759e219ff) feat: compile assets to a dist directory
- [1f9ec10](https://github.com/patternfly/patternfly-elements/commit/1f9ec10488a4a879d230705c2ea3d783d2df45f6) feat: pfe-cta add wind variant styles
- [a162a43](https://github.com/patternfly/patternfly-elements/commit/a162a431923d037bf33a8ba0ef77edd9d059a39c) fix: bug in pfe-tab-panel


## Prerelease 25 ( 2019-09-10 )

Tag: [v1.0.0-prerelease.25](https://github.com/patternfly/patternfly-elements/releases/tag/v1.0.0-prerelease.25)

- [13f32d3d](https://github.com/patternfly/patternfly-elements/commit/13f32d3d56c61ebb9cf0285cdc6ef44596df50e7) use bash 'strict mode' for release script
- [e3e0a52d](https://github.com/patternfly/patternfly-elements/commit/e3e0a52d9b1e9aa5281f43eaf8dee0648b7a8db7) reintroduce ctrl+c exit 1
- [4e0735bf](https://github.com/patternfly/patternfly-elements/commit/4e0735bf8f1b3b514da68439059bda80ada865e2) consider merged tags when evaluating changed components
- [4a8e79a4](https://github.com/patternfly/patternfly-elements/commit/4a8e79a4be60995626855529705e623c86fb5601) abort release script if any command fails
- [c4ed3255](https://github.com/patternfly/patternfly-elements/commit/c4ed3255074b81bc36d3acac645879d0a2f5e494) removing the chicken. we're vegan now

## Prerelease 24 ( 2019-09-09 )

Tag: [v1.0.0-prerelease.24](https://github.com/patternfly/patternfly-elements/releases/tag/v1.0.0-prerelease.24)

- [143b18a8](https://github.com/patternfly/patternfly-elements/commit/143b18a8838c99fdaf3516518a1b7699864c1e30) improve bundle removal commit message during release
- [9a5eb60b](https://github.com/patternfly/patternfly-elements/commit/9a5eb60bcc2166f2b3a83b82a6b8e7f71a0d2d95) lerna.json: ignoreChanges on built assets
- [c9bc32f2](https://github.com/patternfly/patternfly-elements/commit/c9bc32f24e4752539d1b6eed0d39a5bf39914a7a) create annotated tags
- [12b87364](https://github.com/patternfly/patternfly-elements/commit/12b87364bb8c2691c8144eaac6939dc9729b43b3) issue-444 removed TextDecorationColor from accordion header mixins.
- [bae3802e](https://github.com/patternfly/patternfly-elements/commit/bae3802e82c7505f81ac73802059280f0ef4fc98) issue-444: reverted dark theme border left hover color

## Prerelease 23 ( 2019-08-29 )
Tag: [v1.0.0-prerelease.23](https://github.com/patternfly/patternfly-elements/releases/tag/v1.0.0-prerelease.23)

- [0c810a3](https://github.com/patternfly/patternfly-elements/commit/0c810a3b5727d536498b9456043c8f5cf56c7240) adding one last check for a controlledPanel ([#523](https://github.com/patternfly/patternfly-elements/pull/523))
- [491f53a](https://github.com/patternfly/patternfly-elements/commit/491f53abe86f3704e710768f92125c1991b451c8) move babelrc settings into rollup config; fixes storybook issue ([#521](https://github.com/patternfly/patternfly-elements/pull/521))

## Prerelease 22 ( 2019-08-23 )
Tag: [v1.0.0-prerelease.22](https://github.com/patternfly/patternfly-elements/releases/tag/v1.0.0-prerelease.22)

- [587b2bd](https://github.com/patternfly/patternfly-elements/commit/587b2bdb91f4a564ace4ac35994351ab363751a8) remove PR template questions that are enforced by github ([#511](https://github.com/patternfly/patternfly-elements/pull/511))
- [18bfc7e](https://github.com/patternfly/patternfly-elements/commit/18bfc7ecf2bd2e925227031db4b4129d4ed2e5aa) adding ability to disable a pfe-collapse-toggle button ([#518](https://github.com/patternfly/patternfly-elements/pull/518))
- [0e0bd84](https://github.com/patternfly/patternfly-elements/commit/0e0bd84ef8efefc83e259dced85caa495cde861a) clean up scattered build files ([#510](https://github.com/patternfly/patternfly-elements/pull/510))
- [2bfff25](https://github.com/patternfly/patternfly-elements/commit/2bfff25fa704aa4dc39da207839d3346819f1c0d) (issue-517) fixing issue in react where the pfe-collapse-toggle can't find the panel


## Prerelease 21 ( 2019-08-23 )
Tag: [v1.0.0-prerelease.21](https://github.com/patternfly/patternfly-elements/releases/tag/v1.0.0-prerelease.21)

- [bc48948](https://github.com/patternfly/patternfly-elements/commit/bc489485a229e561a1c09e37c97f2f564035b1ea) Update pfe-icon-panel demo
- [dd1797d](https://github.com/patternfly/patternfly-elements/commit/dd1797d00a379e103f0008ffebc6ffbaee7bfed5) Restore pfe-icon readme
- [8e14fb1](https://github.com/patternfly/patternfly-elements/commit/8e14fb1fb07f1199a5d4521b55e7156473592692) Remove debugger statement from pfe-autocomplete
- [5386bdd](https://github.com/patternfly/patternfly-elements/commit/5386bdd2b4cb9e2b684c7ad1eca5bcd44bede7b6) Issue-505: updating pfe-progress-indicator package.json

## Prerelease 20 ( 2019-08-21 )
Tag: [v1.0.0-prerelease.20](https://github.com/patternfly/patternfly-elements/releases/tag/v1.0.0-prerelease.20)

- [8a0f497](https://github.com/patternfly/patternfly-elements/commit/8a0f497f74f991d831c1a53b4f023ed36a349a63) created pfe-modal
- [c549734](https://github.com/patternfly/patternfly-elements/commit/c54973446a84624f663c230982d670c748a64628) created pfe-progress-indicator
- [569c592](https://github.com/patternfly/patternfly-elements/commit/569c5923f6a200502ee596585229ca5b0445ab3c) Netlify integration

## Prerelease 19 ( 2019-07-31 )
Tag: [v1.0.0-prerelease.19](https://github.com/patternfly/patternfly-elements/releases/tag/v1.0.0-prerelease.19)

- [00389c2d](https://github.com/patternfly/patternfly-elements/commit/00389c2d581ed5f9b60dd744ab9db3d00f3bac13) adding type="button" to the button in the header ([#474](https://github.com/patternfly/patternfly-elements/pull/474))
- [ddd6779e](https://github.com/patternfly/patternfly-elements/commit/ddd6779ed870ec1a22b5fbc9a4e279a6262c68f2) Pfe-tabs - add centered alignment ([#467](https://github.com/patternfly/patternfly-elements/pull/467))
- [356079fc](https://github.com/patternfly/patternfly-elements/commit/356079fc1f33a625ae3ab99655022417bef8225e) Update CHANGELOG-prerelease.md ([#472](https://github.com/patternfly/patternfly-elements/pull/472))
- [5d4752d8](https://github.com/patternfly/patternfly-elements/commit/5d4752d83f55edad87eb29a8f8736b85fab4d586) dev-pull-request-template  add testing instructions to PR template ([#463](https://github.com/patternfly/patternfly-elements/pull/463))

## Prerelease 18 ( 2019-07-30 )
Tag: [v1.0.0-prerelease.18](https://github.com/patternfly/patternfly-elements/releases/tag/v1.0.0-prerelease.18)

- [daf5ca08](https://github.com/patternfly/patternfly-elements/commit/daf5ca088b7e8e42c7df6944d05626327b4e38c7) pfe-cta bug fixes + open brand styles ([#353](https://github.com/patternfly/patternfly-elements/pull/353))
- [efd115b1](https://github.com/patternfly/patternfly-elements/commit/efd115b1ed956b5f7ee5872eecd571d988ce335b) remove sourceMappingURL from src/pfelement.js ([#464](https://github.com/patternfly/patternfly-elements/pull/464))
- [7d5e78ff](https://github.com/patternfly/patternfly-elements/commit/7d5e78ff11a7680a5888c18be5d0971e5706849c) adding a version getter to each component ([#453](https://github.com/patternfly/patternfly-elements/pull/453))
- [88fb56a0](https://github.com/patternfly/patternfly-elements/commit/88fb56a07f1346af4a520b90f7af679ae16d6ec6) fixing the super call in the constructor of pfe-health-index ([#454](https://github.com/patternfly/patternfly-elements/pull/454))
- [4f9c7997](https://github.com/patternfly/patternfly-elements/commit/4f9c79973be92eeabce3d53266f7b763c47a7336) fix pfe-avatar in ie11

## Prerelease 17 ( 2019-06-24 )
Tag: [v1.0.0-prerelease.17](https://github.com/patternfly/patternfly-elements/releases/tag/v1.0.0-prerelease.17)

- [1b92821d](https://github.com/patternfly/patternfly-elements/commit/1b92821de18f8c0c49a5397a8dc29b19dcbcb482) adding a check in pfe-tab-panel to see if associated tab is selected when panel is initialized ([#432](https://github.com/patternfly/patternfly-elements/pull/432))
- [ae21a66b](https://github.com/patternfly/patternfly-elements/commit/ae21a66b090df5ac6a7f4015e0d0d6f487b00340) Update README.md ([#426](https://github.com/patternfly/patternfly-elements/pull/426))
- [3796210b](https://github.com/patternfly/patternfly-elements/commit/3796210b038497f010356d97f92637987218ab8a) Adding 2 demo scripts to the npm package ([#430](https://github.com/patternfly/patternfly-elements/pull/430))

## Prerelease 16 ( 2019-05-31 )
Tag: [v1.0.0-prerelease.16](https://github.com/patternfly/patternfly-elements/releases/tag/v1.0.0-prerelease.16)

 - [4a606dbd](https://github.com/patternfly/patternfly-elements/commit/4a606dbd4baf53478bf94780fee0dcea6624fcfc) moving this.button initialization to the constructor ([#419](https://github.com/patternfly/patternfly-elements/pull/419))
 - [f8f9004f](https://github.com/patternfly/patternfly-elements/commit/f8f9004f81331abdccbd8f9fb76739290c0b0ef1) pfe-markdown element ([#358](https://github.com/patternfly/patternfly-elements/pull/358))

## Prerelease 15 ( 2019-05-28 )
Tag: [v1.0.0-prerelease.15](https://github.com/patternfly/patternfly-elements/releases/tag/v1.0.0-prerelease.15)

- [5d6ca9e](https://github.com/patternfly/patternfly-elements/commit/5d6ca9e5441db5e5416612643122c62b2cc84d5a) add meta viewport tag to pfe-content-set demo ([#415](https://github.com/patternfly/patternfly-elements/pull/415))
- [ee6fde4](https://github.com/patternfly/patternfly-elements/commit/ee6fde41c4859023273226439b9c045cea46418c) adding a slotchange listener and adding tests ([#407](https://github.com/patternfly/patternfly-elements/pull/407))
- [bf8790f](https://github.com/patternfly/patternfly-elements/commit/bf8790f62722c765c20e4913def79b062ecaa3d7) Card feature updates ([#312](https://github.com/patternfly/patternfly-elements/pull/312))
- [5d1fa72](https://github.com/patternfly/patternfly-elements/commit/5d1fa72949f0ed83bbb0752bb42ebd7637b9efb3) reset surface-border color to #d2d2d2
- [e8260e5](https://github.com/patternfly/patternfly-elements/commit/e8260e5740275a888d142dbb001a736ae311051f) PFE-accordion border fixes
- [84dbf03](https://github.com/patternfly/patternfly-elements/commit/84dbf031027dcca589dc6bf8176956c2b6ab305c) Pfe docs status ([#408](https://github.com/patternfly/patternfly-elements/pull/408))
- [827aa51](https://github.com/patternfly/patternfly-elements/commit/827aa5199f2891f8b92e4765c6451a49ae853a94) Update Storybook utils to support self-closing tag ([#411](https://github.com/patternfly/patternfly-elements/pull/411))
- [393098c](https://github.com/patternfly/patternfly-elements/commit/393098c258fb3ad8788f4e22413511b490aef93b) Rename PR template directory & file in hopes that github will use them ([#410](https://github.com/patternfly/patternfly-elements/pull/410))

## Prerelease 14 ( 2019-04-30 )
Tag: [v1.0.0-prerelease.14](https://github.com/patternfly/patternfly-elements/releases/tag/v1.0.0-prerelease.14)

- Version bumps from release release/v1.0.0-prerelease.13 ([#398](https://github.com/patternfly/patternfly-elements/pull/398))
- Adding a mutationobserver to pfe-tabs ([#402](https://github.com/patternfly/patternfly-elements/pull/402))
- Adding a mutationobserver to pfe-accordion ([#401](https://github.com/patternfly/patternfly-elements/pull/401))

## Prerelease 13 ( 2019-04-23 )
Tag: [v1.0.0-prerelease.13](https://github.com/patternfly/patternfly-elements/releases/tag/v1.0.0-prerelease.13)

- Pt 2: Storybook updates ([#277](https://github.com/patternfly/patternfly-elements/pull/277))
- Documenting release steps ([#379](https://github.com/patternfly/patternfly-elements/pull/379))
- Add release automation script ([#399](https://github.com/patternfly/patternfly-elements/pull/399))

## Prerelease 12 ( 2019-04-22 )
Tag: [v1.0.0-prerelease.12](https://github.com/patternfly/patternfly-elements/releases/tag/v1.0.0-prerelease.12)

- On branch checkout, look for leftover elements from other branches ([#394](https://github.com/patternfly/patternfly-elements/pull/394))
- Fix the directory of the hugo-check.sh call ([#393](https://github.com/patternfly/patternfly-elements/pull/393))
- Add some additional information to each package file ([#382](https://github.com/patternfly/patternfly-elements/pull/382))

## Prerelease 11 ( 2019-04-02 )
Tag: [v1.0.0-prerelease.11](https://github.com/patternfly/patternfly-elements/releases/tag/v1.0.0-prerelease.11)

- Removing duplicate has_slot function in PFElement ([#322](https://github.com/patternfly/patternfly-elements/pull/322))
- Change Spandx port to auto ([#354](https://github.com/patternfly/patternfly-elements/pull/354))
- Add autoprefixer tooling to the repo ([#334](https://github.com/patternfly/patternfly-elements/pull/334))

## Prerelease 10 ( 2019-03-26 )
Tag: [v1.0.0-prerelease.10](https://github.com/patternfly/patternfly-elements/releases/tag/v1.0.0-prerelease.10)

- Update accordion styles ([#359](https://github.com/patternfly/patternfly-elements/pull/359))
- Band layout tweaks ([#336](https://github.com/patternfly/patternfly-elements/pull/336))
- Resolve grid gap in band layout ([#361](https://github.com/patternfly/patternfly-elements/pull/361))
- Documentation updates ([#368](https://github.com/patternfly/patternfly-elements/pull/368))
- Prefix pfe-avatar attributes ([#371](https://github.com/patternfly/patternfly-elements/pull/371))
- Remove CP-theme ([#362](https://github.com/patternfly/patternfly-elements/pull/362))<|MERGE_RESOLUTION|>--- conflicted
+++ resolved
@@ -2,12 +2,8 @@
 
 Tag: [v1.0.0-prerelease.40](https://github.com/patternfly/patternfly-elements/releases/tag/v1.0.0-prerelease.40)
 
-<<<<<<< HEAD
+- [7deb9bb](https://github.com/patternfly/patternfly-elements/commit/7deb9bb6227c0560b60a665ecd43b450db0f90e1) fix: Prevent default pfe-cta arrow from wrapping to a new line by itself (#679)
 - [](https://github.com/patternfly/patternfly-elements/commit/) feat: adding event to pfe-cta component
-=======
-- [ ]( ) fix: Prevent default pfe-cta arrow from wrapping to a new line by itself (#679)
-
->>>>>>> eb4a9f63
 
 ## Prerelease 39 ( 2020-02-19 )
 
